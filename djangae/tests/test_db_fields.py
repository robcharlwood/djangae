# -*- encoding: utf-8 -*
from collections import OrderedDict
import datetime
import pickle

# LIBRARIES
from django import forms
from django.core import serializers
from django.db import models
from django.db.utils import IntegrityError
from django.conf import settings
from django.core.exceptions import ValidationError, ImproperlyConfigured
from django.core.files.base import ContentFile
from django.core.validators import EmailValidator
import django

# DJANGAE
from djangae.contrib import sleuth
from djangae.db import transaction
from djangae.fields import (
    ComputedBooleanField,
    ComputedCharField,
    ComputedCollationField,
    ComputedIntegerField,
    ComputedPositiveIntegerField,
    ComputedTextField,
    FileField,
    GenericRelationField,
    ImageField,
    JSONField,
    ListField,
    RelatedSetField,
    RelatedListField,
    ShardedCounterField,
    SetField,
    CharField,
    CharOrNoneField,
)
from djangae.fields.counting import DEFAULT_SHARD_COUNT
from djangae.models import CounterShard
from djangae.test import TestCase

from google.appengine.api import datastore


class ComputedFieldModel(models.Model):
    def computer(self):
        return "%s_%s" % (self.int_field, self.char_field)

    int_field = models.IntegerField()
    char_field = models.CharField(max_length=50)
    test_field = ComputedCharField(computer, max_length=50)
    method_calc_field = ComputedCharField("computer", max_length=50)

    class Meta:
        app_label = "djangae"


class FileFieldModel(models.Model):

    file_field = FileField(blank=True, null=True, url_field="file_url_field")
    image_field = ImageField(blank=True, null=True, url_field="image_url_field")
    file_url_field = CharField(blank=True)
    image_url_field = CharField(blank=True)


class ComputedFieldTests(TestCase):
    def test_computed_field(self):
        instance = ComputedFieldModel(int_field=1, char_field="test")
        instance.save()
        self.assertEqual(instance.test_field, "1_test")

        # Try getting and saving the instance again
        instance = ComputedFieldModel.objects.get(test_field="1_test")
        instance.save()

    def test_computed_by_method_name_field(self):
        """ Test that a computed field which specifies its "computer" function as a string of
            the name of a method on the model.
        """
        instance = ComputedFieldModel(int_field=2, char_field="test")
        instance.save()
        self.assertEqual(instance.method_calc_field, "2_test")


class ModelWithCounter(models.Model):
    counter = ShardedCounterField()

    class Meta:
        app_label = "djangae"


class ModelWithManyCounters(models.Model):
    counter1 = ShardedCounterField()
    counter2 = ShardedCounterField()

    class Meta:
        app_label = "djangae"


def update_denormalized_counter(instance, step, is_reset=False):
    instance.denormalized_counter += step

    if is_reset:
        instance.reset_count += 1

    instance.save()


class ModelWithCountersWithCallback(models.Model):
    counter = ShardedCounterField(on_change=update_denormalized_counter)
    denormalized_counter = models.IntegerField(default=0)
    reset_count = models.IntegerField(default=0)

    class Meta:
        app_label = "djangae"


class ModelWithCounterWithManyShards(models.Model):
    # The DEFAULT_SHARD_COUNT is based on the max allowed in a Datastore transaction
    counter = ShardedCounterField(shard_count=DEFAULT_SHARD_COUNT+5)

    class Meta:
        app_label = "djangae"


class ISOther(models.Model):
    name = models.CharField(max_length=500)

    def __unicode__(self):
        return "%s:%s" % (self.pk, self.name)

    class Meta:
        app_label = "djangae"

class StringPkModel(models.Model):
    name = models.CharField(max_length=500, primary_key=True)


class RelationWithoutReverse(models.Model):
    name = models.CharField(max_length=500)

    class Meta:
        app_label = "djangae"


class RelationWithOverriddenDbTable(models.Model):
    class Meta:
        db_table = "bananarama"
        app_label = "djangae"


class GenericRelationModel(models.Model):
    relation_to_anything = GenericRelationField(null=True)
    unique_relation_to_anything = GenericRelationField(null=True, unique=True)

    class Meta:
        app_label = "djangae"


class ISModel(models.Model):
    related_things = RelatedSetField(ISOther)
    related_list = RelatedListField(ISOther, related_name="ismodel_list")
    limted_related = RelatedSetField(RelationWithoutReverse, limit_choices_to={'name': 'banana'}, related_name="+")
    children = RelatedSetField("self", related_name="+")

    class Meta:
        app_label = "djangae"


class IterableFieldModel(models.Model):
    set_field = SetField(models.CharField(max_length=1))
    list_field = ListField(models.CharField(max_length=1))
    set_field_int = SetField(models.BigIntegerField(max_length=1))
    list_field_int = ListField(models.BigIntegerField(max_length=1))
    set_field_dt = SetField(models.DateTimeField())
    list_field_dt = ListField(models.DateTimeField())

    class Meta:
        app_label = "djangae"

class IterableRelatedModel(models.Model):
    related_set = RelatedListField(ISOther, related_name="+")
    related_list = RelatedListField(ISOther, related_name="+")

class IterableRelatedWithNonIntPkModel(models.Model):
    related_set = RelatedListField(StringPkModel, related_name="+")
    related_list = RelatedListField(StringPkModel, related_name="+")

class IterableFieldsWithValidatorsModel(models.Model):
    set_field = SetField(models.CharField(max_length=100), min_length=2, max_length=3, blank=False)
    list_field = ListField(models.CharField(max_length=100), min_length=2, max_length=3, blank=False)
    related_set = RelatedSetField(ISOther, min_length=2, max_length=3, blank=False)
    related_list = RelatedListField(ISOther, related_name="iterable_list", min_length=2, max_length=3, blank=False)


class JSONFieldModel(models.Model):
    json_field = JSONField(use_ordered_dict=True, blank=True)


class NullableJSONFieldModel(models.Model):
    json_field = JSONField(null=True, blank=True)


class JSONFieldWithDefaultModel(models.Model):
    json_field = JSONField(use_ordered_dict=True)


class ModelWithCharField(models.Model):
    char_field_with_max = CharField(max_length=10, default='', blank=True)
    char_field_without_max = CharField(default='', blank=True)
    char_field_as_email = CharField(validators=[EmailValidator(message='failed')], blank=True)


class ModelWithCharOrNoneField(models.Model):

    char_or_none_field = CharOrNoneField(max_length=100)


class ShardedCounterTest(TestCase):
    def test_basic_usage(self):
        instance = ModelWithCounter.objects.create()
        self.assertEqual(0, instance.counter.value())

        instance.counter.increment()
        self.assertEqual(1, instance.counter.value())

        instance.counter.increment()
        self.assertEqual(2, instance.counter.value())

        instance.counter.decrement()
        self.assertEqual(1, instance.counter.value())

        instance.counter.decrement()
        self.assertEqual(0, instance.counter.value())

    def test_negative_counts(self):
        instance = ModelWithCounter.objects.create()
        self.assertEqual(instance.counter.value(), 0)
        instance.counter.decrement(5)
        instance.counter.increment()
        self.assertEqual(instance.counter.value(), -4)

    def test_create_in_transaction(self):
        """ ShardedCounterField shouldn't prevent us from saving the model object inside a transaction.
        """
        with transaction.atomic():
            ModelWithCounter.objects.create()

    def test_increment_step(self):
        """ Test the behvaviour of incrementing in steps of more than 1. """
        instance = ModelWithCounter.objects.create()
        self.assertEqual(instance.counter.value(), 0)
        instance.counter.increment(3)
        instance.counter.increment(2)
        self.assertEqual(instance.counter.value(), 5)

    def test_decrement_step(self):
        """ Test the behvaviour of decrementing in steps of more than 1. """
        instance = ModelWithCounter.objects.create()
        self.assertEqual(instance.counter.value(), 0)
        instance.counter.increment(2)
        instance.counter.increment(7)
        instance.counter.increment(3)
        instance.counter.decrement(7)
        self.assertEqual(instance.counter.value(), 5)

    def test_reset(self):
        """ Test the behaviour of calling reset() on the field. """
        instance = ModelWithCounter.objects.create()
        self.assertEqual(instance.counter.value(), 0)
        instance.counter.increment(7)
        self.assertEqual(instance.counter.value(), 7)
        instance.counter.reset()
        self.assertEqual(instance.counter.value(), 0)

    def test_reset_negative_count(self):
        """ Test resetting a negative count. """
        instance = ModelWithCounter.objects.create()
        self.assertEqual(instance.counter.value(), 0)
        instance.counter.decrement(7)
        self.assertEqual(instance.counter.value(), -7)
        instance.counter.reset()
        self.assertEqual(instance.counter.value(), 0)

    def test_reset_with_many_shards(self):
        """ Test that even if the counter field has more shards than can be counted in a single
            transaction, that the `reset` method still works.
        """
        instance = ModelWithCounterWithManyShards.objects.create()
        instance.counter.populate()
        instance.counter.increment(5)
        instance.counter.reset()

    def test_populate(self):
        """ Test that the populate() method correctly generates all of the CounterShard objects. """
        instance = ModelWithCounter.objects.create()
        # Initially, none of the CounterShard objects should have been created
        self.assertEqual(len(instance.counter), 0)
        self.assertEqual(CounterShard.objects.count(), 0)
        instance.counter.populate()
        expected_num_shards = instance._meta.get_field('counter').shard_count
        self.assertEqual(len(instance.counter), expected_num_shards)

    def test_populate_is_idempotent_across_threads(self):
        """ Edge case test to make sure that 2 different threads calling .populate() on a field
            don't cause it to exceed the corrent number of shards.
        """
        instance = ModelWithCounter.objects.create()
        same_instance = ModelWithCounter.objects.get()
        instance.counter.populate()
        same_instance.counter.populate()
        # Now reload it from the DB and check that it has the correct number of shards
        instance = ModelWithCounter.objects.get()
        self.assertEqual(instance.counter.all().count(), DEFAULT_SHARD_COUNT)

    def test_label_reference_is_saved(self):
        """ Test that each CounterShard which the field creates is saved with the label of the
            model and field to which it belongs.
        """
        instance = ModelWithCounter.objects.create()
        instance.counter.populate()
        expected_shard_label = '%s.%s' % (ModelWithCounter._meta.db_table, 'counter')
        self.assertEqual(
            CounterShard.objects.filter(label=expected_shard_label).count(),
            len(instance.counter)
        )

    def test_many_counters_on_one_model(self):
        """ Test that have multiple counters on the same model doesn't cause any issues.
            This is mostly to test that the multiple reverse relations to the CounterShard model
            don't clash.
        """
        instance = ModelWithManyCounters.objects.create()
        instance.counter1.increment(5)
        instance.counter1.increment(5)
        instance.counter2.increment(1)
        self.assertEqual(instance.counter1.value(), 10)
        self.assertEqual(instance.counter2.value(), 1)
        instance.counter1.reset()
        self.assertEqual(instance.counter1.value(), 0)
        self.assertEqual(instance.counter2.value(), 1)

    def test_count_issues_deprecation_warning(self):
        """ The RelatedShardManager should warn you when using the deprecated `count()` method
            because its purpose is unclear.
        """
        instance = ModelWithCounter.objects.create()
        self.assertEqual(instance.counter.value(), 0)
        with sleuth.watch("djangae.fields.counting.warnings.warn") as warn:
            instance.counter.count()
            self.assertTrue(warn.called)

    def test_shard_count(self):
        """ The shard_count() method should return the number of CounterShard objects. """
        instance = ModelWithCounter.objects.create()
        self.assertEqual(instance.counter.shard_count(), 0)
        instance.counter.populate()
        self.assertEqual(instance.counter.shard_count(), 24)  # The default shard count is 24

    def test_on_change_callback_called(self):
        """ Test that if ShardedCounter has on_change callback specified, it
            will be called after any change to the counter.
        """
        instance = ModelWithCountersWithCallback.objects.create()
        self.assertEquals(instance.denormalized_counter, 0)

        # callback called after increment
        instance.counter.increment(5)
        instance.refresh_from_db()
        self.assertEquals(instance.denormalized_counter, 5)

        # after decrement
        instance.counter.decrement(1)
        instance.refresh_from_db()
        self.assertEquals(instance.denormalized_counter, 4)

        # and reset
        self.assertEquals(instance.reset_count, 0)
        instance.counter.reset()
        instance.refresh_from_db()
        self.assertEquals(instance.denormalized_counter, 0)
        self.assertEquals(instance.reset_count, 1)


class IterableFieldTests(TestCase):
    def test_filtering_on_iterable_fields(self):
        list1 = IterableFieldModel.objects.create(
            list_field=['A', 'B', 'C', 'D', 'E', 'F', 'G'],
            set_field=set(['A', 'B', 'C', 'D', 'E', 'F', 'G']))
        list2 = IterableFieldModel.objects.create(
            list_field=['A', 'B', 'C', 'H', 'I', 'J'],
            set_field=set(['A', 'B', 'C', 'H', 'I', 'J']))

        # filtering using __contains lookup with ListField:
        qry = IterableFieldModel.objects.filter(list_field__contains='A')
        self.assertEqual(sorted(x.pk for x in qry), sorted([list1.pk, list2.pk]))
        qry = IterableFieldModel.objects.filter(list_field__contains='H')
        self.assertEqual(sorted(x.pk for x in qry), [list2.pk])

        # filtering using __contains lookup with SetField:
        qry = IterableFieldModel.objects.filter(set_field__contains='A')
        self.assertEqual(sorted(x.pk for x in qry), sorted([list1.pk, list2.pk]))
        qry = IterableFieldModel.objects.filter(set_field__contains='H')
        self.assertEqual(sorted(x.pk for x in qry), [list2.pk])

        # filtering using __overlap lookup with ListField:
        qry = IterableFieldModel.objects.filter(list_field__overlap=['A', 'B', 'C'])
        self.assertEqual(sorted(x.pk for x in qry), sorted([list1.pk, list2.pk]))
        qry = IterableFieldModel.objects.filter(list_field__overlap=['H', 'I', 'J'])
        self.assertEqual(sorted(x.pk for x in qry), sorted([list2.pk]))

        # filtering using __overlap lookup with SetField:
        qry = IterableFieldModel.objects.filter(set_field__overlap=set(['A', 'B']))
        self.assertEqual(sorted(x.pk for x in qry), sorted([list1.pk, list2.pk]))
        qry = IterableFieldModel.objects.filter(set_field__overlap=['H'])
        self.assertEqual(sorted(x.pk for x in qry), [list2.pk])

    def test_empty_iterable_fields(self):
        """ Test that an empty set field always returns set(), not None """
        instance = IterableFieldModel()
        # When assigning
        self.assertEqual(instance.set_field, set())
        self.assertEqual(instance.list_field, [])
        instance.save()

        instance = IterableFieldModel.objects.get()
        # When getting it from the db
        self.assertEqual(instance.set_field, set())
        self.assertEqual(instance.list_field, [])

    def test_list_field(self):
        instance = IterableFieldModel.objects.create()
        self.assertEqual([], instance.list_field)
        instance.list_field.append("One")
        self.assertEqual(["One"], instance.list_field)
        instance.save()

        self.assertEqual(["One"], instance.list_field)

        instance = IterableFieldModel.objects.get(pk=instance.pk)
        self.assertEqual(["One"], instance.list_field)

        results = IterableFieldModel.objects.filter(list_field__contains="One")
        self.assertEqual([instance], list(results))

        self.assertEqual([1, 2], ListField(models.IntegerField).to_python("[1, 2]"))

    def test_set_field(self):
        instance = IterableFieldModel.objects.create()
        self.assertEqual(set(), instance.set_field)
        instance.set_field.add("One")
        self.assertEqual(set(["One"]), instance.set_field)
        instance.save()

        self.assertEqual(set(["One"]), instance.set_field)

        instance = IterableFieldModel.objects.get(pk=instance.pk)
        self.assertEqual(set(["One"]), instance.set_field)

        self.assertEqual({1, 2}, SetField(models.IntegerField).to_python("[1, 2]"))

    def test_empty_list_queryable_with_is_null(self):
        instance = IterableFieldModel.objects.create()

        self.assertTrue(IterableFieldModel.objects.filter(set_field__isempty=True).exists())

        instance.set_field.add(1)
        instance.save()

        self.assertFalse(IterableFieldModel.objects.filter(set_field__isempty=True).exists())
        self.assertTrue(IterableFieldModel.objects.filter(set_field__isempty=False).exists())

        self.assertFalse(IterableFieldModel.objects.exclude(set_field__isempty=False).exists())
        self.assertTrue(IterableFieldModel.objects.exclude(set_field__isempty=True).exists())

    def test_serialization(self):
        dt = datetime.datetime(2017, 1, 1, 12)
        instance = IterableFieldModel.objects.create(
            set_field={u"foo"},
            list_field=[u"bar"],
            set_field_int={123L},
            list_field_int=[456L],
            set_field_dt={dt},
            list_field_dt=[dt],
        )

        self.assertEqual("['foo']", instance._meta.get_field("set_field").value_to_string(instance))
        self.assertEqual("['bar']", instance._meta.get_field("list_field").value_to_string(instance))
        self.assertEqual("[123]", instance._meta.get_field("set_field_int").value_to_string(instance))
        self.assertEqual("[456]", instance._meta.get_field("list_field_int").value_to_string(instance))
        self.assertEqual("['2017-01-01T12:00:00']", instance._meta.get_field("set_field_dt").value_to_string(instance))
        self.assertEqual("['2017-01-01T12:00:00']", instance._meta.get_field("list_field_dt").value_to_string(instance))

    def test_saving_forms(self):
        class TestForm(forms.ModelForm):
            class Meta:
                model = IterableFieldModel
                fields = ("set_field", "list_field")

        post_data = {
            "set_field": [ "1", "2" ],
            "list_field": [ "1", "2" ]
        }

        form = TestForm(post_data)
        self.assertTrue(form.is_valid())
        self.assertTrue(form.save())

    def test_cannot_have_min_length_and_blank(self):
        """ Having min_length=X, blank=True doesn't make any sense, especially when you consider
            that django will skip the min_length check when the value (list/set)is empty.
        """
        self.assertRaises(
            ImproperlyConfigured,
            ListField,
            CharField(max_length=100),
            min_length=1,
            blank=True
        )
        self.assertRaises(
            ImproperlyConfigured,
            SetField,
            CharField(max_length=100),
            min_length=1,
            blank=True
        )

    def test_list_field_set_field_min_max_lengths_valid(self):
        """ Test that when the min_legnth and max_length of a ListField and SetField are correct
            that no validation error is rasied.
        """
        others = []
        for x in range(2):
            others.append(ISOther.objects.create())
        instance = IterableFieldsWithValidatorsModel(
            related_set=set(others),  # not being tested here
            related_list=others,  # not being tested here
            set_field=set(["1", "2"]),
            list_field=["1", "2"],
        )
        instance.full_clean()

    def test_list_field_max_length_invalid(self):
        others = []
        for x in range(2):
            others.append(ISOther.objects.create())
        instance = IterableFieldsWithValidatorsModel(
            related_set=set(others),  # not being tested here
            related_list=others,  # not being tested here
            set_field=set(["1", "2"]),  # not being tested here
            list_field=["1", "2", "3", "4", "5"],
        )
        self.assertRaisesMessage(
            ValidationError,
            "{'list_field': [u'Ensure this field has at most 3 items (it has 5).']}",
            instance.full_clean,
        )

    def test_list_field_min_length_invalid(self):
        others = []
        for x in range(2):
            others.append(ISOther.objects.create())
        instance = IterableFieldsWithValidatorsModel(
            related_set=set(others),  # not being tested here
            related_list=others,  # not being tested here
            set_field=set(["1", "2"]),  # not being tested here
            list_field=["1"],
        )
        self.assertRaisesMessage(
            ValidationError,
            "{'list_field': [u'Ensure this field has at least 2 items (it has 1).']}",
            instance.full_clean,
        )

    def test_set_field_max_length_invalid(self):
        others = []
        for x in range(2):
            others.append(ISOther.objects.create())
        instance = IterableFieldsWithValidatorsModel(
            related_set=set(others),  # not being tested here
            related_list=others,  # not being tested here
            list_field=["1", "2"],  # not being tested here
            set_field=set(["1", "2", "3", "4", "5"]),
        )
        self.assertRaisesMessage(
            ValidationError,
            "{'set_field': [u'Ensure this field has at most 3 items (it has 5).']}",
            instance.full_clean,
        )

    def test_set_field_min_length_invalid(self):
        others = []
        for x in range(2):
            others.append(ISOther.objects.create())
        instance = IterableFieldsWithValidatorsModel(
            related_set=set(others),  # not being tested here
            related_list=others,  # not being tested here
            list_field=["1", "2"],  # not being tested here
            set_field=set(["1"]),
        )
        self.assertRaisesMessage(
            ValidationError,
            "{'set_field': [u'Ensure this field has at least 2 items (it has 1).']}",
            instance.full_clean,
        )

    def test_list_field_serializes_and_deserializes(self):
        obj = IterableFieldModel(list_field=['foo', 'bar'])
        data = serializers.serialize('json', [obj])

        new_obj = serializers.deserialize('json', data).next().object
        self.assertEqual(new_obj.list_field, ['foo', 'bar'])

    def test_set_field_serializes_and_deserializes(self):
        obj = IterableFieldModel(set_field=set(['foo', 'bar']))
        data = serializers.serialize('json', [obj])

        new_obj = serializers.deserialize('json', data).next().object
        self.assertEqual(new_obj.set_field, set(['foo', 'bar']))


class RelatedIterableFieldTests(TestCase):
    """ Combined tests for common RelatedListField and RelatedSetField tests. """

    def test_cannot_have_min_length_and_blank(self):
        """ Having min_length=X, blank=True doesn't make any sense, especially when you consider
            that django will skip the min_length check when the value (list/set)is empty.
        """
        self.assertRaises(
            ImproperlyConfigured,
            RelatedListField,
            ISModel,
            min_length=1,
            blank=True
        )
        self.assertRaises(
            ImproperlyConfigured,
            RelatedSetField,
            ISModel,
            min_length=1,
            blank=True
        )

    def test_related_list_field_set_field_min_max_lengths_valid(self):
        """ Test that when the min_legnth and max_length of a ListField and SetField are correct
            that no validation error is rasied.
        """
        others = []
        for x in range(2):
            others.append(ISOther.objects.create())
        instance = IterableFieldsWithValidatorsModel(
            list_field=["1", "2"],  # not being tested here
            set_field=set(["1", "2"]),  # not being tested here
            related_set=set(others),
            related_list=others,
        )
        instance.full_clean()

    def test_related_list_field_max_length_invalid(self):
        others = []
        for x in range(5):
            others.append(ISOther.objects.create())
        instance = IterableFieldsWithValidatorsModel(
            list_field=["1", "2"],  # not being tested here
            set_field=set(["1", "2"]),  # not being tested here
            related_set=set(others[:2]),  # not being tested here
            related_list=others,
        )
        self.assertRaisesMessage(
            ValidationError,
            "{'related_list': [u'Ensure this field has at most 3 items (it has 5).']}",
            instance.full_clean,
        )

    def test_related_list_field_min_length_invalid(self):
        others = []
        for x in range(2):
            others.append(ISOther.objects.create())
        instance = IterableFieldsWithValidatorsModel(
            list_field=["1", "2"],  # not being tested here
            set_field=set(["1", "2"]),  # not being tested here
            related_set=set(others),
            related_list=others[:1],
        )
        self.assertRaisesMessage(
            ValidationError,
            "{'related_list': [u'Ensure this field has at least 2 items (it has 1).']}",
            instance.full_clean,
        )

    def test_related_set_field_max_length_invalid(self):
        others = []
        for x in range(5):
            others.append(ISOther.objects.create())
        instance = IterableFieldsWithValidatorsModel(
            list_field=["1", "2"],  # not being tested here
            set_field=set(["1", "2"]),  # not being tested here
            related_list=others[:2],  # not being tested here
            related_set=set(others),
        )
        self.assertRaisesMessage(
            ValidationError,
            "{'related_set': [u'Ensure this field has at most 3 items (it has 5).']}",
            instance.full_clean,
        )

    def test_related_set_field_min_length_invalid(self):
        others = []
        for x in range(2):
            others.append(ISOther.objects.create())
        instance = IterableFieldsWithValidatorsModel(
            list_field=["1", "2"],  # not being tested here
            set_field=set(["1", "2"]),  # not being tested here
            related_list=others,  # not being tested here
            related_set=set(others[:1]),
        )
        self.assertRaisesMessage(
            ValidationError,
            "{'related_set': [u'Ensure this field has at least 2 items (it has 1).']}",
            instance.full_clean,
        )

    def test_model_stores_ids_as_integers_when_saving(self):
        others = []
        for x in range(2):
            others.append(ISOther.objects.create())

        instance = IterableRelatedModel(
            related_set_ids=[str(x.pk) for x in others],
            related_list_ids=[str(x.pk) for x in others],
        )

        instance.save()
        instance.refresh_from_db()

        self.assertEqual(instance.related_set_ids, [int(x.pk) for x in others])
        self.assertEqual(instance.related_list_ids, [int(x.pk) for x in others])

    def test_model_stores_ids_as_non_integers(self):
        others = []
        for x in range(2):
            others.append(StringPkModel.objects.create(name=str(x)))

        instance = IterableRelatedWithNonIntPkModel(
            related_set_ids=[x.pk for x in others],
            related_list_ids=[x.pk for x in others],
        )

        instance.save()
        instance.refresh_from_db()

        self.assertEqual(instance.related_set_ids, [x.pk for x in others])
        self.assertEqual(instance.related_list_ids, [x.pk for x in others])


class RelatedListFieldModelTests(TestCase):

    def test_can_update_related_field_from_form(self):
        related = ISOther.objects.create()
        thing = ISModel.objects.create(related_list=[related])
        before_list = thing.related_list
        thing.related_list.field.save_form_data(thing, [])
        self.assertNotEqual(before_list.all(), thing.related_list.all())

    def test_filtering_on_iterable_fields(self):
        related1 = ISOther.objects.create()
        related2 = ISOther.objects.create()
        related3 = ISOther.objects.create()
        thing = ISModel.objects.create(related_list=[related1, related2])
        # filtering using __contains lookup with ListField:
        qry = ISModel.objects.filter(related_list__contains=related1)
        self.assertEqual(sorted(x.pk for x in qry), [thing.pk])
        # filtering using __overlap lookup with ListField:
        qry = ISModel.objects.filter(related_list__overlap=[related2, related3])
        self.assertEqual(sorted(x.pk for x in qry), [thing.pk])

    def test_saving_forms(self):
        class TestForm(forms.ModelForm):
            class Meta:
                model = ISModel
                fields = ("related_list", )

        related = ISOther.objects.create()
        post_data = {
            "related_list": [ str(related.pk) ],
        }

        form = TestForm(post_data)
        self.assertTrue(form.is_valid())
        instance = form.save()
        self.assertEqual([related.pk], instance.related_list_ids)


class Post(models.Model):
    content = models.TextField()
    tags = RelatedSetField('Tag', related_name='posts')
    ordered_tags = RelatedListField('Tag')


class Tag(models.Model):
    name = models.CharField(max_length=64)


class RelatedSetFieldModelTests(TestCase):

    def test_can_update_related_field_from_form(self):
        related = ISOther.objects.create()
        thing = ISModel.objects.create(related_things={related})
        before_set = thing.related_things
        thing.related_list.field.save_form_data(thing, set())
        thing.save()
        self.assertNotEqual(before_set.all(), thing.related_things.all())

    def test_prefetch_related(self):
        tag = Tag.objects.create(name="Apples")

        for i in range(2):
            Post.objects.create(content="Bananas", tags={tag})

        posts = list(Post.objects.prefetch_related('tags').all())
        self.assertNumQueries(0, list, posts[0].tags.all())

    def test_saving_forms(self):
        class TestForm(forms.ModelForm):
            class Meta:
                model = ISModel
                fields = ("related_things", )

        related = ISOther.objects.create()
        post_data = {
            "related_things": [ str(related.pk) ],
        }

        form = TestForm(post_data)
        self.assertTrue(form.is_valid())
        instance = form.save()
        self.assertEqual({related.pk}, instance.related_things_ids)


class InstanceListFieldTests(TestCase):

    def test_deserialization(self):
        i1 = ISOther.objects.create(pk=1)
        i2 = ISOther.objects.create(pk=2)
        # Does the to_python need to return ordered list? SetField test only passes because the set
        # happens to order it correctly
        self.assertItemsEqual([i1, i2], ISModel._meta.get_field("related_list").to_python("[1, 2]"))

    def test_prefetch_related(self):
        tags = [
            Tag.objects.create(name="1"),
            Tag.objects.create(name="2"),
            Tag.objects.create(name="3")
        ]

        # Extra one to make sure we're filtering properly
        Tag.objects.create(name="unused")

        for i in range(3):
            Post.objects.create(content="Bananas", ordered_tags=tags)

        with self.assertNumQueries(2):
            # 1 query on Posts + 1 query on Tags
            posts = list(Post.objects.prefetch_related('ordered_tags').all())

        with self.assertNumQueries(0):
            posts[0].tags.all()
            posts[1].tags.all()
            posts[2].tags.all()

        self.assertEqual(posts[0].ordered_tags.all()[0].name, "1")
        self.assertEqual(posts[0].ordered_tags.all()[1].name, "2")
        self.assertEqual(posts[0].ordered_tags.all()[2].name, "3")

    def test_default_on_delete_does_nothing(self):
        child = ISOther.objects.create(pk=1)
        parent = ISModel.objects.create(related_list=[child])

        child.delete()

        try:
            parent = ISModel.objects.get(pk=parent.pk)
            self.assertEqual([1], parent.related_list_ids)
        except ISModel.DoesNotExist:
            self.fail("Parent instance was deleted, apparently by on_delete=CASCADE")

    def test_save_and_load_empty(self):
        """
        Create a main object with no related items,
        get a copy of it back from the db and try to read items.
        """
        main = ISModel.objects.create()
        main_from_db = ISModel.objects.get(pk=main.pk)

        # Fetch the container from the database and read its items
        self.assertItemsEqual(main_from_db.related_list.all(), [])

    def test_basic_usage(self):
        main = ISModel.objects.create()
        other = ISOther.objects.create(name="test")
        other2 = ISOther.objects.create(name="test2")

        main.related_list.add(other)
        main.save()

        self.assertEqual([other.pk,], main.related_list_ids)
        self.assertEqual(list(ISOther.objects.filter(pk__in=main.related_list_ids)), list(main.related_list.all()))
        self.assertEqual([main], list(other.ismodel_list.all()))

        main.related_list.remove(other)
        self.assertFalse(main.related_list)

        main.related_list = [other2, ]
        self.assertEqual([other2.pk, ], main.related_list_ids)

        with self.assertRaises(AttributeError):
            other.ismodel_list = [main, ]

        without_reverse = RelationWithoutReverse.objects.create(name="test3")
        self.assertFalse(hasattr(without_reverse, "ismodel_list"))

    def test_add_to_empty(self):
        """
        Create a main object with no related items,
        get a copy of it back from the db and try to add items.
        """
        main = ISModel.objects.create()
        main_from_db = ISModel.objects.get(pk=main.pk)

        other = ISOther.objects.create()
        main_from_db.related_list.add(other)
        main_from_db.save()

    def test_add_another(self):
        """
        Create a main object with related items,
        get a copy of it back from the db and try to add more.
        """
        main = ISModel.objects.create()
        other1 = ISOther.objects.create()
        main.related_things.add(other1)
        main.save()

        main_from_db = ISModel.objects.get(pk=main.pk)
        other2 = ISOther.objects.create()

        main_from_db.related_list.add(other2)
        main_from_db.save()

    def test_multiple_objects(self):
        main = ISModel.objects.create()
        other1 = ISOther.objects.create()
        other2 = ISOther.objects.create()

        main.related_list.add(other1, other2)
        main.save()

        main_from_db = ISModel.objects.get(pk=main.pk)
        self.assertEqual(main_from_db.related_list.count(), 2)

    def test_deletion(self):
        """
        Delete one of the objects referred to by the related field
        """
        main = ISModel.objects.create()
        other = ISOther.objects.create()
        main.related_list.add(other)
        main.save()

        other.delete()
        self.assertEqual(main.related_list.count(), 0)

    def test_ordering_is_maintained(self):
        main = ISModel.objects.create()
        other = ISOther.objects.create()
        other1 = ISOther.objects.create()
        other2 = ISOther.objects.create()
        other3 = ISOther.objects.create()
        main.related_list.add(other, other1, other2, other3)
        main.save()
        self.assertEqual(main.related_list.count(), 4)
        self.assertEqual([other.pk, other1.pk, other2.pk, other3.pk, ], main.related_list_ids)
        self.assertItemsEqual([other, other1, other2, other3, ], main.related_list.all())
        main.related_list.clear()
        main.save()
        self.assertEqual([], main.related_list_ids)

    def test_duplicates_maintained(self):
        """
            For whatever reason you might want many of the same relation in the
            list
        """
        main = ISModel.objects.create()
        other = ISOther.objects.create()
        other1 = ISOther.objects.create()
        other2 = ISOther.objects.create()
        other3 = ISOther.objects.create()
        main.related_list.add(other, other1, other2, other1, other3,)
        main.save()
        self.assertEqual([other.pk, other1.pk, other2.pk, other1.pk, other3.pk, ], main.related_list_ids)
        self.assertItemsEqual([other, other1, other2, other1, other3, ], main.related_list.all())

    def test_slicing(self):
        main = ISModel.objects.create()
        other = ISOther.objects.create()
        other1 = ISOther.objects.create()
        other2 = ISOther.objects.create()
        other3 = ISOther.objects.create()
        main.related_list.add(other, other1, other2, other1, other3,)
        main.save()
        self.assertItemsEqual([other, other1, ], main.related_list.all()[:2])
        self.assertItemsEqual([other1, ], main.related_list.all()[1:2])
        self.assertEqual(other1, main.related_list.all()[1:2][0])

    def test_filtering(self):
        main = ISModel.objects.create()
        other = ISOther.objects.create(name="one")
        other1 = ISOther.objects.create(name="two")
        other2 = ISOther.objects.create(name="one")
        ISOther.objects.create(name="three")
        main.related_list.add(other, other1, other2, other1, other2,)
        main.save()
        self.assertItemsEqual([other, other2, other2], main.related_list.filter(name="one"))

    def test_related_list_field_serializes_and_deserializes(self):
        obj = ISModel.objects.create()
        foo = ISOther.objects.create(name='foo')
        bar = ISOther.objects.create(name='bar')
        obj.related_list.add(foo, bar)
        obj.save()

        data = serializers.serialize('json', [obj])
        new_obj = serializers.deserialize('json', data).next().object
        self.assertEqual(
            list(new_obj.related_list.all()),
            [foo, bar],
        )


class InstanceSetFieldTests(TestCase):

    def test_deserialization(self):
        i1 = ISOther.objects.create(pk=1)
        i2 = ISOther.objects.create(pk=2)

        self.assertEqual(set([i1, i2]), ISModel._meta.get_field("related_things").to_python("[1, 2]"))

    def test_basic_usage(self):
        main = ISModel.objects.create()
        other = ISOther.objects.create(name="test")
        other2 = ISOther.objects.create(name="test2")

        main.related_things.add(other)
        main.save()

        self.assertEqual({other.pk}, main.related_things_ids)
        self.assertEqual(list(ISOther.objects.filter(pk__in=main.related_things_ids)), list(main.related_things.all()))

        self.assertItemsEqual([main], ISModel.objects.filter(related_things__contains=other).all())
        self.assertItemsEqual([main], list(other.ismodel_set.all()))

        main.related_things.remove(other)
        self.assertFalse(main.related_things_ids)

        main.related_things = {other2}
        self.assertEqual({other2.pk}, main.related_things_ids)

        with self.assertRaises(AttributeError):
            other.ismodel_set = {main}

        without_reverse = RelationWithoutReverse.objects.create(name="test3")
        self.assertFalse(hasattr(without_reverse, "ismodel_set"))

    def test_save_and_load_empty(self):
        """
        Create a main object with no related items,
        get a copy of it back from the db and try to read items.
        """
        main = ISModel.objects.create()
        main_from_db = ISModel.objects.get(pk=main.pk)

        # Fetch the container from the database and read its items
        self.assertItemsEqual(main_from_db.related_things.all(), [])

    def test_add_to_empty(self):
        """
        Create a main object with no related items,
        get a copy of it back from the db and try to add items.
        """
        main = ISModel.objects.create()
        main_from_db = ISModel.objects.get(pk=main.pk)

        other = ISOther.objects.create()
        main_from_db.related_things.add(other)
        main_from_db.save()

    def test_add_another(self):
        """
        Create a main object with related items,
        get a copy of it back from the db and try to add more.
        """
        main = ISModel.objects.create()
        other1 = ISOther.objects.create()
        main.related_things.add(other1)
        main.save()

        main_from_db = ISModel.objects.get(pk=main.pk)
        other2 = ISOther.objects.create()

        main_from_db.related_things.add(other2)
        main_from_db.save()

    def test_multiple_objects(self):
        main = ISModel.objects.create()
        other1 = ISOther.objects.create()
        other2 = ISOther.objects.create()

        main.related_things.add(other1, other2)
        main.save()

        main_from_db = ISModel.objects.get(pk=main.pk)
        self.assertEqual(main_from_db.related_things.count(), 2)

    def test_deletion(self):
        """
        Delete one of the objects referred to by the related field
        """
        main = ISModel.objects.create()
        other = ISOther.objects.create()
        main.related_things.add(other)
        main.save()

        other.delete()
        self.assertEqual(main.related_things.count(), 0)

    def test_querying_with_isnull(self):
        obj = ISModel.objects.create()

        self.assertItemsEqual([obj], ISModel.objects.filter(related_things__isempty=True))
        self.assertItemsEqual([obj], ISModel.objects.filter(related_things_ids__isempty=True))

    def test_related_set_field_serializes_and_deserializes(self):
        obj = ISModel.objects.create()
        foo = ISOther.objects.create(name='foo')
        bar = ISOther.objects.create(name='bar')
        obj.related_things.add(foo, bar)
        obj.save()

        data = serializers.serialize('json', [obj])

        new_obj = serializers.deserialize('json', data).next().object
        self.assertEqual(
            set(new_obj.related_things.all()),
            set([foo, bar]),
        )


class TestGenericRelationField(TestCase):
    def test_basic_usage(self):
        instance = GenericRelationModel.objects.create()
        self.assertIsNone(instance.relation_to_anything)

        thing = ISOther.objects.create()
        instance.relation_to_anything = thing
        instance.save()

        self.assertTrue(instance.relation_to_anything_id)

        instance = GenericRelationModel.objects.get()
        self.assertEqual(thing, instance.relation_to_anything)

    def test_overridden_dbtable(self):
        """ Check that the related object having a custom `db_table` doesn't affect the functionality. """
        instance = GenericRelationModel.objects.create()
        self.assertIsNone(instance.relation_to_anything)

        weird = RelationWithOverriddenDbTable.objects.create()
        instance.relation_to_anything = weird
        instance.save()

        self.assertTrue(instance.relation_to_anything)

        instance = GenericRelationModel.objects.get()
        self.assertEqual(weird, instance.relation_to_anything)

    def test_querying(self):
        thing = ISOther.objects.create()
        instance = GenericRelationModel.objects.create(relation_to_anything=thing)
        self.assertEqual(GenericRelationModel.objects.filter(relation_to_anything=thing)[0], instance)

    def test_unique(self):
        thing = ISOther.objects.create()
        instance = GenericRelationModel.objects.create(unique_relation_to_anything=thing)
        # Trying to create another instance which relates to the same 'thing' should fail
        self.assertRaises(IntegrityError, GenericRelationModel.objects.create, unique_relation_to_anything=thing)
        # But creating 2 objects which both have `unique_relation_to_anything` set to None should be fine
        instance.unique_relation_to_anything = None
        instance.save()
        GenericRelationModel.objects.create(unique_relation_to_anything=None)
        GenericRelationModel.objects.create() # It should work even if we don't explicitly set it to None


class JSONFieldModelTests(TestCase):

    def test_invalid_data_in_datastore_doesnt_throw_an_error(self):
        """
            If invalid data is found while reading the entity data, then
            we should silently ignore the error and just return the data as-is
            rather than converting to list/dict.

            The reason is that if we blow up on load, then there's no way to load the
            entity (in Django) to repair the data. This is also consistent with the behaviour
            of Django when (for example) you load a NULL from the database into a field that is
            non-nullable. The field value will still be None when read.
        """
        entity = datastore.Entity(JSONFieldModel._meta.db_table, id=1, namespace=settings.DATABASES["default"]["NAMESPACE"])
        entity["json_field"] = "bananas"
        datastore.Put(entity)

        instance = JSONFieldModel.objects.get(pk=1)
        self.assertEqual(instance.json_field, "bananas")

    def test_object_pairs_hook_with_ordereddict(self):
        items = [('first', 1), ('second', 2), ('third', 3), ('fourth', 4)]
        od = OrderedDict(items)

        thing = JSONFieldModel(json_field=od)
        thing.save()

        thing = JSONFieldModel.objects.get()
        self.assertEqual(od, thing.json_field)

    def test_object_pairs_hook_with_normal_dict(self):
        """
        Check that dict is not stored as OrderedDict if
        object_pairs_hook is not set
        """

        # monkey patch field
        field = JSONFieldModel._meta.get_field('json_field')
        field.use_ordered_dict = False

        normal_dict = {'a': 1, 'b': 2, 'c': 3}

        thing = JSONFieldModel(json_field=normal_dict)
        self.assertFalse(isinstance(thing.json_field, OrderedDict))
        thing.save()

        thing = JSONFieldModel.objects.get()
        self.assertFalse(isinstance(thing.json_field, OrderedDict))

        field.use_ordered_dict = True

    def test_float_values(self):
        """ Tests that float values in JSONFields are correctly serialized over repeated saves.
            Regression test for 46e685d4, which fixes floats being returned as strings after a second save.
        """
        test_instance = JSONFieldModel(json_field={'test': 0.1})
        test_instance.save()

        test_instance = JSONFieldModel.objects.get()
        test_instance.save()

        test_instance = JSONFieldModel.objects.get()
        self.assertEqual(test_instance.json_field['test'], 0.1)

    def test_defaults_are_handled_as_pythonic_data_structures(self):
        """ Tests that default values are handled as python data structures and
            not as strings. This seems to be a regression after changes were
            made to remove Subfield from the JSONField and simply use TextField
            instead.
        """
        thing = JSONFieldModel()
        self.assertEqual(thing.json_field, {})

    def test_default_value_correctly_handled_as_data_structure(self):
        """ Test that default value - if provided is not transformed into
            string anymore. Previously we needed string, since we used
            SubfieldBase in JSONField. Since it is now deprecated we need
            to change handling of default value.
        """
        thing = JSONFieldWithDefaultModel()
        self.assertEqual(thing.json_field, {})


class CharFieldModelTests(TestCase):

    def test_char_field_with_max_length_set(self):
        test_bytestrings = [
            (u'01234567891', 11),
            (u'ążźsęćńół', 17),
        ]

        for test_text, byte_len in test_bytestrings:
            test_instance = ModelWithCharField(
                char_field_with_max=test_text,
            )
            self.assertRaisesMessage(
                ValidationError,
                'Ensure this value has at most 10 bytes (it has %d).' % byte_len,
                test_instance.full_clean,
            )

    def test_char_field_with_not_max_length_set(self):
        longest_valid_value = u'0123456789' * 150
        too_long_value = longest_valid_value + u'more'

        test_instance = ModelWithCharField(
            char_field_without_max=longest_valid_value,
        )
        test_instance.full_clean()  # max not reached so it's all good

        test_instance.char_field_without_max = too_long_value
        self.assertRaisesMessage(
            ValidationError,
            u'Ensure this value has at most 1500 bytes (it has 1504).',
            test_instance.full_clean,
         )

    def test_additional_validators_work(self):
        test_instance = ModelWithCharField(char_field_as_email='bananas')
        self.assertRaisesMessage(ValidationError, 'failed', test_instance.full_clean)

    def test_too_long_max_value_set(self):
        try:
            class TestModel(models.Model):
                test_char_field = CharField(max_length=1501)
        except AssertionError as e:
            self.assertEqual(
                e.message,
                'CharFields max_length must not be grater than 1500 bytes.',
            )


class CharOrNoneFieldTests(TestCase):

    def test_char_or_none_field(self):
        # Ensure that empty strings are coerced to None on save
        obj = ModelWithCharOrNoneField.objects.create(char_or_none_field="")
        obj.refresh_from_db()
        self.assertIsNone(obj.char_or_none_field)


class ISStringReferenceModel(models.Model):
    related_things = RelatedSetField('ISOther')
    related_list = RelatedListField('ISOther', related_name="ismodel_list_string")
    limted_related = RelatedSetField('RelationWithoutReverse', limit_choices_to={'name': 'banana'}, related_name="+")
    children = RelatedSetField("self", related_name="+")

    class Meta:
        app_label = "djangae"


class StringReferenceRelatedSetFieldModelTests(TestCase):

    def test_can_update_related_field_from_form(self):
        related = ISOther.objects.create()
        thing = ISStringReferenceModel.objects.create(related_things={related})
        before_set = thing.related_things
        thing.related_list.field.save_form_data(thing, set())
        thing.save()
        self.assertNotEqual(before_set.all(), thing.related_things.all())

    def test_saving_forms(self):
        class TestForm(forms.ModelForm):
            class Meta:
                model = ISStringReferenceModel
                fields = ("related_things", )

        related = ISOther.objects.create()
        post_data = {
            "related_things": [ str(related.pk) ],
        }

        form = TestForm(post_data)
        self.assertTrue(form.is_valid())
        instance = form.save()
        self.assertEqual({related.pk}, instance.related_things_ids)



class PFPost(models.Model):
    content = models.TextField()
    authors = RelatedSetField('PFAuthor', related_name='posts')

    class Meta:
        app_label = "djangae"

class PFAuthor(models.Model):
    name = models.CharField(max_length=32)
    awards = RelatedSetField('PFAwards')

    class Meta:
        app_label = "djangae"

class PFAwards(models.Model):
    name = models.CharField(max_length=32)

    class Meta:
        app_label = "djangae"


class RelatedFieldPrefetchTests(TestCase):

    def test_prefetch_related(self):
        award = PFAwards.objects.create(name="award")
        author = PFAuthor.objects.create(awards={award})
        post = PFPost.objects.create(authors={author})

        posts = list(PFPost.objects.all().prefetch_related('authors__awards'))

        with self.assertNumQueries(0):
            awards = list(posts[0].authors.all()[0].awards.all())


class PickleTests(TestCase):

    def test_all_fields_are_pickleable(self):
        """ In order to work with Djangae's migrations, all fields must be pickeable. """
        fields = [
            CharField(),
            CharOrNoneField(),
            ComputedBooleanField("method_name"),
            ComputedCharField("method_name"),
            ComputedIntegerField("method_name"),
            ComputedPositiveIntegerField("method_name"),
            ComputedTextField("method_name"),
            GenericRelationField(),
            JSONField(default=list),
            ListField(CharField(), default=["badger"]),
            SetField(CharField(), default=set(["badger"])),
        ]
        if django.VERSION[1] > 8:
            # These 2 fields have different logic for Django 1.8, which prevents them being pickled
            fields.extend([
                RelatedListField(ModelWithCharField),
                RelatedSetField(ModelWithCharField),
                ShardedCounterField(),
            ])
        for field in fields:
            try:
                pickle.dumps(field)
            except (pickle.PicklingError, TypeError) as e:
                self.fail("Could not pickle %r: %s" % (field, e))


<<<<<<< HEAD

class FileFieldTests(TestCase):

    def test_url_field_is_populated(self):
        """ When the `url_field` attribute is passed to the file/image field, that field should be
            populated when the object is saved.
        """
        obj = FileFieldModel.objects.create(
            file_field=ContentFile('file content', name='my_file'),
            image_field=ContentFile('image content', name='my_file'),
        )
        self.assertTrue(obj.file_url_field)
        self.assertTrue(obj.image_url_field)

    def test_get_serving_url_only_called_when_file_modified(self):
        """ App Engine's `get_serving_url` function should only be called when the file is created
            or modified, not on every save.
        """
        with sleuth.watch("djangae.storage.get_serving_url") as get_serving_url_watcher:
            obj = FileFieldModel.objects.create(
                file_field=ContentFile('file content', name='my_file'),
                image_field=ContentFile('image content', name='my_file'),
            )
            self.assertEqual(get_serving_url_watcher.call_count, 2)
            # Re-save the object; the call_count should be unchanged
            obj.save()
            self.assertEqual(get_serving_url_watcher.call_count, 2)
            # Modify the files, the call_count should increase again
            obj.file_field = ContentFile('new file content', name='my_file')
            obj.image_field = ContentFile('new image content', name='my_file')
            obj.save()
            self.assertEqual(get_serving_url_watcher.call_count, 4)
=======
class ModelWithComputedCollationField(models.Model):
    """Test model for `ComputedCollationField`."""

    name = models.CharField(max_length=100)
    name_order = ComputedCollationField('name')

    class Meta:  # noqa
        app_label = "djangae"


class ComputedCollationFieldTests(TestCase):
    """Tests for `ComputedCollationField`."""

    def test_model(self):
        """Tests for a model using a `ComputedCollationField`."""
        ModelWithComputedCollationField.objects.create(name='demo1')
>>>>>>> daf7114c
<|MERGE_RESOLUTION|>--- conflicted
+++ resolved
@@ -1445,8 +1445,6 @@
                 self.fail("Could not pickle %r: %s" % (field, e))
 
 
-<<<<<<< HEAD
-
 class FileFieldTests(TestCase):
 
     def test_url_field_is_populated(self):
@@ -1478,7 +1476,8 @@
             obj.image_field = ContentFile('new image content', name='my_file')
             obj.save()
             self.assertEqual(get_serving_url_watcher.call_count, 4)
-=======
+
+
 class ModelWithComputedCollationField(models.Model):
     """Test model for `ComputedCollationField`."""
 
@@ -1494,5 +1493,4 @@
 
     def test_model(self):
         """Tests for a model using a `ComputedCollationField`."""
-        ModelWithComputedCollationField.objects.create(name='demo1')
->>>>>>> daf7114c
+        ModelWithComputedCollationField.objects.create(name='demo1')