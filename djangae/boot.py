--- conflicted
+++ resolved
@@ -107,8 +107,6 @@
     django_folder = "django-" + str(django_version)
     sys.path.insert(1, os.path.join(os.environ['APP_ENGINE_SDK'], "lib", django_folder))
 
-<<<<<<< HEAD
-=======
 def setup_additional_libs_path():
     project_root = find_project_root()
 
@@ -122,14 +120,10 @@
 def on_production():
     return 'SERVER_SOFTWARE' in os.environ and not os.environ['SERVER_SOFTWARE'].startswith("Development")
 
->>>>>>> 985bc7ca
 
 def datastore_available():
     from google.appengine.api import apiproxy_stub_map
     return bool(apiproxy_stub_map.apiproxy.GetStub('datastore_v3'))
-
-def in_testing():
-    return "test" in sys.argv
 
 def in_testing():
     return "test" in sys.argv
