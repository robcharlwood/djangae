# STANDARD LIB
import datetime
import decimal
import warnings
import logging

# LIBRARIES
from django.conf import settings
from django.utils import timezone

from django.db.backends.base.operations import BaseDatabaseOperations
from django.db.backends.base.client import BaseDatabaseClient
from django.db.backends.base.introspection import BaseDatabaseIntrospection
from django.db.backends.base.introspection import TableInfo
from django.db.backends.base.base import BaseDatabaseWrapper
from django.db.backends.base.features import BaseDatabaseFeatures
from django.db.backends.base.validation import BaseDatabaseValidation
from django.db.backends.base.creation import BaseDatabaseCreation
from django.db.backends.base.schema import BaseDatabaseSchemaEditor

from google.appengine.api.datastore_types import Blob, Text
from google.appengine.datastore import datastore_stub_util
from google.appengine.api import datastore, datastore_errors

# DJANGAE
from djangae.db.utils import (
    decimal_to_string,
    make_timezone_naive,
    get_datastore_key,
)

from djangae.db.backends.appengine.caching import get_context
from djangae.db.backends.appengine.indexing import load_special_indexes
from .commands import (
    SelectCommand,
    InsertCommand,
    FlushCommand,
    UpdateCommand,
    DeleteCommand,
    coerce_unicode
)

from djangae.db.backends.appengine import dbapi as Database


logger = logging.getLogger(__name__)


class Connection(object):
    """ Dummy connection class """
    def __init__(self, wrapper, params):
        self.creation = wrapper.creation
        self.ops = wrapper.ops
        self.params = params
        self.queries = []

    def rollback(self):
        pass

    def commit(self):
        pass

    def close(self):
        pass


class Cursor(object):
    """ Dummy cursor class """
    def __init__(self, connection):
        self.connection = connection
        self.start_cursor = None
        self.returned_ids = []
        self.rowcount = -1
        self.last_select_command = None
        self.last_delete_command = None

    def execute(self, sql, *params):
        if isinstance(sql, SelectCommand):
            # Also catches subclasses of SelectCommand (e.g Update)
            self.last_select_command = sql
            self.rowcount = self.last_select_command.execute() or -1
        elif isinstance(sql, FlushCommand):
            sql.execute()
        elif isinstance(sql, UpdateCommand):
            self.rowcount = sql.execute()
        elif isinstance(sql, DeleteCommand):
            self.rowcount = sql.execute()
        elif isinstance(sql, InsertCommand):
            self.connection.queries.append(sql)
            self.returned_ids = sql.execute()
        else:
            raise Database.CouldBeSupportedError("Can't execute traditional SQL: '%s' (although perhaps we could make GQL work)", sql)

    def next(self):
        row = self.fetchone()
        if row is None:
            raise StopIteration
        return row

    def fetchone(self, delete_flag=False):
        try:
            result = self.last_select_command.results.next()

            if isinstance(result, (int, long)):
                return (result,)

            query = self.last_select_command.query

            row = []

            # Prepend extra select values to the resulting row
            for col, select in query.extra_selects:
                row.append(result.get(col))

            for col in self.last_select_command.query.init_list:
                row.append(result.get(col))

            self.returned_ids.append(result.key().id_or_name())
            return row
        except StopIteration:
            return None

    def fetchmany(self, size, delete_flag=False):
        if not self.last_select_command.results:
            return []

        result = []
        i = 0
        while i < size:
            entity = self.fetchone(delete_flag)
            if entity is None:
                break

            result.append(entity)
            i += 1

        return result

    @property
    def lastrowid(self):
        return self.returned_ids[-1].id_or_name()

    def __iter__(self):
        return self

    def close(self):
        pass

MAXINT = 9223372036854775808


class DatabaseOperations(BaseDatabaseOperations):
    compiler_module = "djangae.db.backends.appengine.compiler"

    # Datastore will store all integers as 64bit long values
    integer_field_ranges = {
        'SmallIntegerField': (-MAXINT, MAXINT-1),
        'IntegerField': (-MAXINT, MAXINT-1),
        'BigIntegerField': (-MAXINT, MAXINT-1),
        'PositiveSmallIntegerField': (0, MAXINT-1),
        'PositiveIntegerField': (0, MAXINT-1),
    }

    def bulk_batch_size(self, field, objs):
        # This value is used in cascade deletions, and also on bulk insertions
        # Bulk insertions really need to be limited to 25 elsewhere (so that they can be done)
        # transactionally, so setting to 30 doesn't matter but for cascade deletions
        # (which explode to thing_id__in=[]) we need to limit to MAX_ALLOWABLE_QUERIES
        return datastore.MAX_ALLOWABLE_QUERIES

    def quote_name(self, name):
        return name

    def date_trunc_sql(self, lookup_type, field_name):
        return ''

    def datetime_trunc_sql(self, lookup_type, field_name, tzname):
        return '', []

    def datetime_extract_sql(self, lookup_name, sql, tzname):
        return '', []

    def date_extract_sql(self, lookup_name, sql):
        return '', []

    def get_db_converters(self, expression):
        converters = super(DatabaseOperations, self).get_db_converters(expression)

        db_type = expression.field.db_type(self.connection)
        internal_type = expression.field.get_internal_type()

        if internal_type == 'TextField':
            converters.append(self.convert_textfield_value)
        elif internal_type == 'DateTimeField':
            converters.append(self.convert_datetime_value)
        elif internal_type == 'DateField':
            converters.append(self.convert_date_value)
        elif internal_type == 'TimeField':
            converters.append(self.convert_time_value)
        elif internal_type == 'DecimalField':
            converters.append(self.convert_decimal_value)
        elif db_type == 'list':
            converters.append(self.convert_list_value)
        elif db_type == 'set':
            converters.append(self.convert_set_value)

        return converters

    def convert_textfield_value(self, value, expression, connection, context=None):
        if isinstance(value, str):
            value = value.decode("utf-8")
        return value

    def convert_datetime_value(self, value, expression, connection, context=None):
        return self.connection.ops.value_from_db_datetime(value)

    def convert_date_value(self, value, expression, connection, context=None):
        return self.connection.ops.value_from_db_date(value)

    def convert_time_value(self, value, expression, connection, context=None):
        return self.connection.ops.value_from_db_time(value)

    def convert_decimal_value(self, value, expression, connection, context=None):
        return self.connection.ops.value_from_db_decimal(value)

    def convert_list_value(self, value, expression, connection, context=None):
        if expression.output_field.db_type(connection) != "list":
            return value

        if not value:
            value = []
        return value

    def convert_set_value(self, value, expression, connection, context=None):
        if expression.output_field.db_type(connection) != "set":
            return value

        if not value:
            value = set()
        else:
            value = set(value)
        return value

    def sql_flush(self, style, tables, seqs, allow_cascade=False):
        return [FlushCommand(table, self.connection) for table in tables]

    def prep_lookup_key(self, model, value, field):
        if isinstance(value, basestring):
            value = value[:500]
            left = value[500:]
            if left:
                warnings.warn("Truncating primary key that is over 500 characters. "
                              "THIS IS AN ERROR IN YOUR PROGRAM.",
                              RuntimeWarning)

            # This is a bit of a hack. Basically when you query an integer PK with a
            # string containing an int. SQL seems to return the row regardless of type, and as far as
            # I can tell, Django at no point tries to cast the value to an integer. So, in the
            # case where the internal type is an AutoField, we try to cast the string value
            # I would love a more generic solution... patches welcome!
            # It would be nice to see the SQL output of the lookup_int_as_str test is on SQL, if
            # the string is converted to an int, I'd love to know where!
            if field.get_internal_type() == 'AutoField':
                try:
                    value = int(value)
                except (TypeError, ValueError):
                    pass

            value = get_datastore_key(model, value)
        else:
            value = get_datastore_key(model, value)

        return value

    def prep_lookup_date(self, model, value, field):
        if isinstance(value, datetime.datetime):
            return value

        return self.adapt_datefield_value(value)

    def prep_lookup_time(self, model, value, field):
        if isinstance(value, datetime.datetime):
            return value

        return self.adapt_timefield_value(value)

    def prep_lookup_value(self, model, value, field, column=None):
        if field.primary_key and (not column or column == model._meta.pk.column):
            try:
                return self.prep_lookup_key(model, value, field)
            except datastore_errors.BadValueError:
                # A key couldn't be constructed from this value
                return None

        db_type = field.db_type(self.connection)

        if db_type == 'date':
            return self.prep_lookup_date(model, value, field)
        elif db_type == 'time':
            return self.prep_lookup_time(model, value, field)
        elif db_type in ('list', 'set'):
            if hasattr(value, "__len__") and not value:
                value = None #Convert empty lists to None
            elif hasattr(value, "__iter__"):
                # Convert sets to lists
                value = list(value)

        return value

    def value_for_db(self, value, field):
        if value is None:
            return None

        db_type = field.db_type(self.connection)

        if db_type in ('integer', 'long'):
            if isinstance(value, float):
                # round() always returns a float, which has a smaller max value than an int
                # so only round() it if it's already a float
                value = round(value)
            value = long(value)
        elif db_type == 'float':
            value = float(value)
        elif db_type == 'string' or db_type == 'text':
            value = coerce_unicode(value)
            if db_type == 'text':
                value = Text(value)
        elif db_type == 'bytes':
            # Store BlobField, DictField and EmbeddedModelField values as Blobs.
            value = Blob(value)
        elif db_type == 'decimal':
            value = self.adapt_decimalfield_value(value, field.max_digits, field.decimal_places)
        elif db_type in ('list', 'set'):
            if hasattr(value, "__len__") and not value:
                value = None #Convert empty lists to None
            elif hasattr(value, "__iter__"):
                # Convert sets to lists
                value = list(value)

        return value

    def last_insert_id(self, cursor, db_table, column):
        return cursor.lastrowid

    def last_executed_query(self, cursor, sql, params):
        """
            We shouldn't have to override this, but Django's BaseOperations.last_executed_query
            assumes does u"QUERY = %r" % (sql) which blows up if you have encode unicode characters
            in your SQL. Technically this is a bug in Django for assuming that sql is ASCII but
            it's only our backend that will ever trigger the problem
        """
        return u"QUERY = {}".format(sql)

    def fetch_returned_insert_id(self, cursor):
        return cursor.lastrowid

    def adapt_datetimefield_value(self, value):
        value = make_timezone_naive(value)
        return value

    def value_to_db_datetime(self, value):  # Django 1.8 compatibility
        return self.adapt_datetimefield_value(value)

    def adapt_datefield_value(self, value):
        if value is not None:
            value = datetime.datetime.combine(value, datetime.time())
        return value

    def value_to_db_date(self, value):  # Django 1.8 compatibility
        return self.adapt_datefield_value(value)

    def adapt_timefield_value(self, value):
        if value is not None:
            value = make_timezone_naive(value)
            value = datetime.datetime.combine(datetime.datetime.fromtimestamp(0), value)
        return value

    def value_to_db_time(self, value):  # Django 1.8 compatibility
        return self.adapt_timefield_value(value)

    def adapt_decimalfield_value(self, value, max_digits, decimal_places):
        if isinstance(value, decimal.Decimal):
            return decimal_to_string(value, max_digits, decimal_places)
        return value

    def value_to_db_decimal(self, value, max_digits, decimal_places):  # Django 1.8 compatibility
        return self.adapt_decimalfield_value(value, max_digits, decimal_places)

    # Unlike value_to_db, these are not overridden or standard Django, it's just nice to have symmetry
    def value_from_db_datetime(self, value):
        if isinstance(value, (int, long)):
            # App Engine Query's don't return datetime fields (unlike Get) I HAVE NO IDEA WHY
            value = datetime.datetime.fromtimestamp(float(value) / 1000000.0)

        if value is not None and settings.USE_TZ and timezone.is_naive(value):
            value = value.replace(tzinfo=timezone.utc)
        return value

    def value_from_db_date(self, value):
        if isinstance(value, (int, long)):
            # App Engine Query's don't return datetime fields (unlike Get) I HAVE NO IDEA WHY
            value = datetime.datetime.fromtimestamp(float(value) / 1000000.0)

        if value:
            value = value.date()
        return value

    def value_from_db_time(self, value):
        if isinstance(value, (int, long)):
            # App Engine Query's don't return datetime fields (unlike Get) I HAVE NO IDEA WHY
            value = datetime.datetime.fromtimestamp(float(value) / 1000000.0).time()

        if value is not None and settings.USE_TZ and timezone.is_naive(value):
            value = value.replace(tzinfo=timezone.utc)

        if value:
            value = value.time()
        return value

    def value_from_db_decimal(self, value):
        if value:
            value = decimal.Decimal(value)
        return value


class DatabaseClient(BaseDatabaseClient):
    pass


class DatabaseCreation(BaseDatabaseCreation):
    data_types = {
        'AutoField':                  'key',
        'RelatedAutoField':           'key',
        'ForeignKey':                 'key',
        'OneToOneField':              'key',
        'ManyToManyField':            'key',
        'BigIntegerField':            'long',
        'BooleanField':               'bool',
        'CharField':                  'string',
        'CommaSeparatedIntegerField': 'string',
        'DateField':                  'date',
        'DateTimeField':              'datetime',
        'DecimalField':               'decimal',
        'DurationField':              'long',
        'EmailField':                 'string',
        'FileField':                  'string',
        'FilePathField':              'string',
        'FloatField':                 'float',
        'ImageField':                 'string',
        'IntegerField':               'integer',
        'IPAddressField':             'string',
        'NullBooleanField':           'bool',
        'PositiveIntegerField':       'integer',
        'PositiveSmallIntegerField':  'integer',
        'SlugField':                  'string',
        'SmallIntegerField':          'integer',
        'TimeField':                  'time',
        'URLField':                   'string',
        'TextField':                  'text',
        'XMLField':                   'text',
        'BinaryField':                'bytes'
    }

    def __init__(self, *args, **kwargs):
        self.testbed = None
        super(DatabaseCreation, self).__init__(*args, **kwargs)

    def sql_create_model(self, model, *args, **kwargs):
        return [], {}

    def sql_for_pending_references(self, model, *args, **kwargs):
        return []

    def sql_indexes_for_model(self, model, *args, **kwargs):
        return []

    def _create_test_db(self, verbosity, autoclobber, *args):
        from google.appengine.ext import testbed # Imported lazily to prevent warnings on GAE

        assert not self.testbed

        if args:
            logger.warning("'keepdb' argument is not currently supported on the AppEngine backend")

        # We allow users to disable scattered IDs in tests. This primarily for running Django tests that
        # assume implicit ordering (yeah, annoying)
        use_scattered = not getattr(settings, "DJANGAE_SEQUENTIAL_IDS_IN_TESTS", False)

        kwargs = {
            "use_sqlite": True,
            "auto_id_policy": testbed.AUTO_ID_POLICY_SCATTERED if use_scattered else testbed.AUTO_ID_POLICY_SEQUENTIAL,
            "consistency_policy": datastore_stub_util.PseudoRandomHRConsistencyPolicy(probability=1)
        }

        self.testbed = testbed.Testbed()
        self.testbed.activate()
        self.testbed.init_datastore_v3_stub(**kwargs)
        self.testbed.init_memcache_stub()
        get_context().reset()

    def _destroy_test_db(self, name, verbosity):
        if self.testbed:
            get_context().reset()
            self.testbed.deactivate()
            self.testbed = None


class DatabaseIntrospection(BaseDatabaseIntrospection):
    @datastore.NonTransactional
    def get_table_list(self, cursor):
        namespace = self.connection.settings_dict.get("NAMESPACE")
        kinds = [kind.key().id_or_name() for kind in datastore.Query('__kind__', namespace=namespace).Run()]
        return [TableInfo(x, "t") for x in kinds]


class DatabaseSchemaEditor(BaseDatabaseSchemaEditor):
    def column_sql(self, model, field, include_default=False):
<<<<<<< HEAD
        return None, {}
=======
        return "", {}
>>>>>>> 95f21d3e

    def create_model(self, model):
        """ Don't do anything when creating tables """
        pass

    def alter_unique_together(self, *args, **kwargs):
        pass

    def alter_field(self, from_model, from_field, to_field):
        pass

    def remove_field(self, from_model, field):
        pass

    def add_field(self, model, field):
        pass

    def alter_index_together(self, model, old_index_together, new_index_together):
        pass

    def delete_model(self, model):
        pass


class DatabaseFeatures(BaseDatabaseFeatures):
    empty_fetchmany_value = []
    supports_transactions = False  #FIXME: Make this True!
    can_return_id_from_insert = True
    supports_select_related = False
    autocommits_when_autocommit_is_off = True
    uses_savepoints = False
    allows_auto_pk_0 = False


class DatabaseWrapper(BaseDatabaseWrapper):

    data_types = DatabaseCreation.data_types # These moved in 1.8

    operators = {
        'exact': '= %s',
        'iexact': 'iexact %s',
        'contains': 'contains %s',
        'icontains': 'icontains %s',
        'regex': 'regex %s',
        'iregex': 'iregex %s',
        'gt': '> %s',
        'gte': '>= %s',
        'lt': '< %s',
        'lte': '<= %s',
        'startswith': 'startswith %s',
        'endswith': 'endswith %s',
        'istartswith': 'istartswith %s',
        'iendswith': 'iendswith %s',
        'isnull': 'isnull %s'
    }

    Database = Database

    def __init__(self, *args, **kwargs):
        super(DatabaseWrapper, self).__init__(*args, **kwargs)

        self.features = DatabaseFeatures(self)
        self.ops = DatabaseOperations(self)
        self.client = DatabaseClient(self)
        self.creation = DatabaseCreation(self)
        self.introspection = DatabaseIntrospection(self)
        self.validation = BaseDatabaseValidation(self)
        self.autocommit = True

    def is_usable(self):
        return True

    def get_connection_params(self):
        return {}

    def get_new_connection(self, params):
        conn = Connection(self, params)
        load_special_indexes()  # make sure special indexes are loaded
        return conn

    def init_connection_state(self):
        pass

    def _start_transaction_under_autocommit(self):
        pass

    def _set_autocommit(self, enabled):
        self.autocommit = enabled

    def create_cursor(self):
        if not self.connection:
            self.connection = self.get_new_connection(self.settings_dict)

        return Cursor(self.connection)

    def schema_editor(self, *args, **kwargs):
        return DatabaseSchemaEditor(self, *args, **kwargs)<|MERGE_RESOLUTION|>--- conflicted
+++ resolved
@@ -1,10 +1,10 @@
-# STANDARD LIB
+#STANDARD LIB
 import datetime
 import decimal
 import warnings
 import logging
 
-# LIBRARIES
+#LIBRARIES
 from django.conf import settings
 from django.utils import timezone
 
@@ -22,7 +22,7 @@
 from google.appengine.datastore import datastore_stub_util
 from google.appengine.api import datastore, datastore_errors
 
-# DJANGAE
+#DJANGAE
 from djangae.db.utils import (
     decimal_to_string,
     make_timezone_naive,
@@ -515,11 +515,7 @@
 
 class DatabaseSchemaEditor(BaseDatabaseSchemaEditor):
     def column_sql(self, model, field, include_default=False):
-<<<<<<< HEAD
-        return None, {}
-=======
         return "", {}
->>>>>>> 95f21d3e
 
     def create_model(self, model):
         """ Don't do anything when creating tables """
