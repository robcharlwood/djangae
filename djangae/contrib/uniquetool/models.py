--- conflicted
+++ resolved
@@ -255,26 +255,5 @@
             params=mapper_params,
             shards=10
         )
-
-<<<<<<< HEAD
-        yield CallbackPipeline(kwargs['action_pk'])
-=======
-        assert namespace == entity.namespace()
-        with disable_cache():
-            # At this point, the entity is a unique marker that is linked to an instance of 'model', now we should see if that instance exists!
-            instance_id = entity["instance"].id_or_name()
-            try:
-                instance = model.objects.using(alias).get(pk=instance_id)
-            except model.DoesNotExist:
-                logging.info("Deleting unique marker %s because the associated instance no longer exists", entity.key().id_or_name())
-                datastore.Delete(entity)
-                return
-
-            # Get the possible unique markers for the entity, if this one doesn't exist in that list then delete it
-            instance_entity = django_instance_to_entity(connections[alias], model, instance._meta.fields, raw=True, instance=instance, check_null=False)
-            identifiers = unique_identifiers_from_entity(model, instance_entity, ignore_pk=True)
-            identifier_keys = [datastore.Key.from_path(UniqueMarker.kind(), i, namespace=entity["instance"].namespace()) for i in identifiers]
-            if entity.key() not in identifier_keys:
-                logging.info("Deleting unique marker %s because the it no longer represents the associated instance state", entity.key().id_or_name())
-                datastore.Delete(entity)
->>>>>>> f7595eab
+        
+        yield CallbackPipeline(kwargs['action_pk'])