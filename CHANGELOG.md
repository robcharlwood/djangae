--- conflicted
+++ resolved
@@ -2,13 +2,9 @@
 
 ### New features & improvements:
 
-<<<<<<< HEAD
 - Added `djangae.contrib.locking`, for preventing simultaneous executing of functions or blocks of code.
-
-=======
 - Moved and renamed several functions from djangae.utils to djangae.environment
 - Added new task utility functions: `is_in_task()`, `task_name()`, `task_queue_name()`, `task_retry_count()`
->>>>>>> 7461b1cf
 
 ### Bug fixes:
 
