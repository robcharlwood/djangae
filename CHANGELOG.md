## v0.9.11 (in development)

### New features & improvements:

- Add support for querying JSONFields in a similar way to the PostgreSQL JSONField
- Allow special indexers to index `None` as well as remove unused index properties from the entity
<<<<<<< HEAD
- Improve the approx SQL representation of Datastore commands (update, delete etc.)
=======
- Added IDs to system check errors, allowing them to be silenced
- Computed fields now allow the computing function to be passed as a string containing the name of a method, rather than the function object itself.
- `ListField` and `SetField` can now still be pickled when a non-callable default is specified. This was preventing them being used
 in migrations.
>>>>>>> 07b8062f

### Bug fixes:

 - Fixed performance issues and bugs in the Djangae core paginator
 - Fix several issues with the test sandbox
 - Initialize the app_identity stub in the test sandbox
 - Logging output silenced during `manage.py test` execution

## v0.9.10

### New features & improvements:

 - A new contrib app `djangae.contrib.processing.mapreduce` has been added to provide a Django-friendly API to mapreduce. The existing
   `djangae.contrib.mappers` API has been reimplemented in terms of `djangae.contrib.processing.mapreduce`
 - Add support for the latest App Engine SDK (1.9.51)
 - The default ports for the API server, admin server and blobstore service have changed to 8010, 8011, and 8012 respectively to avoid clashes with modules
 - Switched the default storage backend (in settings_base.py) to cloud storage. If you need to retain compatibility make sure you
 override the `DEFAULT_FILE_STORAGE` setting to point to `'djangae.storage.BlobstoreStorage'`.
 - Added AsyncMultiQuery as a replacement for Google's MultiQuery (which doesn't exist on Cloud Datastore).  This is the first step towards support for Cloud Datastore and therefore Flexible Environment.
 - Added a configurable memory limit to the context cache, limited the number of instances cached from query results and corrected `disable_cache` behaviour.
- Added support for running migrations on the Datastore using Django migrations.
- Added a test to confirm query slicing works correctly.
- Added `ComputedCollationField` to generate correct ordering for unicode strings.
- Changed CloudStorage and BlobstoreStorage storage backends to return HTTPS URLs for images (instead of the previous protocol-relative URLs).
- Implemented an entirely new means of storing the indexes for contains and icontains queries. **If you have existing
  entities which use the current indexing, you MUST set `DJANGAE_USE_LEGACY_CONTAINS_LOGIC = True` in your settings!!**
  This will be removed in the next release of Djangae so you'll need to re-save your entities with this setting set to False before upgrading (see [detailed release notes](docs/release_notes/0_9_10.md)).
- Added support for the 1.9.54 SDK
- Implemented a full application that can be deployed to production GAE for testing real-world scenarios against GCP environment
- Added `djangae.contrib.backup` app

### Bug fixes:

 - When running the local sandbox, if a port clash is detected then the next port will be used (this was broken before)
 - Accessing the Datastore from outside tests will no longer throw an error when using the test sandbox
 - Fix an error which occurred when a migrations module is not importable
 - The in-context cache is now reliably wiped when the testbed is initialized for each test.
 - Fixed an ImportError when the SDK is not on sys.path.
 - Fix issue where serialization of IterableFields resulted in invalid JSON
 - Updated the documenation to say that DJANGAE_CREATE_UNKNOWN_USER defaults to True.
 - Fixed a hard requirement on PIL/Pillow when running the tests. Now, the images stub will not be available if Pillow isn't installed.
 - os.environ is now correctly updated with task headers when using process_task_queues in tests
 - process_task_queues can now be controlled by passing the `failure_behaviour` argument as appropriate
 - process_task_queues will no longer propagate exceptions from tasks, instead use the `failure_behaviour` to control what happens
   if an exception occurs in a task
 - Ensure that the order of values in a RelatedListField are respected when updated via a form.
 - Make mapreduce optional again (#926).
 - Fixed a bug where filter(pk__gt=0) would return no results, rather than all of them
 - We no longer truncate string keys automatically and the max string key length is now the Datastore supported 1500 bytes
 - Fixed AsyncMultiQuery offset and limiting

## v0.9.9 (release date: 27th March 2017)

### New features & improvements:

- Added preliminary support for Django 1.11 (not yet released, don't upgrade yet!)
- The system check for session_csrf now works with the MIDDLEWARE setting when using Django >= 1.10.
- System check for deferred builtin which should always be switched off.
- Implemented weak (memcache) locking to contrib.locking
- The `disable_cache` decorator now wraps the returned function with functools.wraps
- `prefetch_related()` now works on RelatedListField and RelatedSetField
- Added a test for Model.objects.none().filter(pk=xyz) type filters
- Use `user.is_authenticated` instead of `user.is_authenticated()` when using Django >= 1.10.
- Added `max_length` and `min_length` validation support to `ListField`, `SetField`, `RelatedListField` and `RelatedSetField`.
- Moved checks verifying csrf, csp and template loader configuration from djangae-scaffold into Djangae.
- Renamed `contrib.gauth.datastore` and `contrib.gauth.sql` to `contrib.gauth_datastore` and `contrib.gauth_sql` respectively.
    - This change requires you to update your settings to reference the new app names.
    - The old names still work for now but will trigger deprecation warnings.
    - DB table names for Datastore-based models have not changed.  DB table name for the SQL User model has changed, but wasn't entirely usable before anyway.
- Moved everything from `contrib.gauth.common.*` to the parent `contrib.gauth` module.  I.e. removed the `.common` part.
    - This change requires you to update your application to reference/import from the new paths.
    - The old paths still work for now but will trigger deprecation warnings.
- Cleaned up the query fetching code to be more readable. Moved where result fetching happens to be inline with other backends, which makes Django Debug Toolbar query profiling output correct
- Cleaned up app_id handling in --sandbox management calls
- The default GCS bucket name is now cached when first read, saving on RPC calls
- Updated `AppEngineSecurityMiddleware` to work with Django >= 1.10
- Added a test for prefetching via RelatedSetField/RelatedListField. Cleaned up some related code.
- Allow the sandbox argument to be at any position.
- Added some tests for the management command code.
- Added a test to prove that the ordering specified on a model's `_meta` is used for pagination, when no custom order has been specified on the query set.
- Added a `@task_or_admin_only` decorator to `djangae.environment` to allow restricting views to tasks (including crons) or admins of the application.

### Bug fixes:

- Fixed a minor bug where entities were still added to memcache (but not fetched from it) with `DJANGAE_CACHE_ENABLED=False`.  This fix now allows disabling the cache to be a successful workaround for https://code.google.com/p/googleappengine/issues/detail?id=7876.
- Fixed a bug where entities could still be fetched from memcache with `DJANGAE_CACHE_ENABLED=False` when saving in a transaction or deleting them.
- Fixed overlap filtering on RelatedListField and RelatedSetField (Thanks Grzes!)
- Fixed various issues with `djangae.contrib.mappers.defer_iteration`, so that it no longers gets stuck deferring tasks or hitting memory limit errors when uses on large querysets.
- Fixed an issue where having a ForeignKey to a ContentType would cause an issue when querying due to the large IDs produced by djangae.contrib.contenttypes's SimulatedContentTypesManager.
- Fix a problem with query parsing which would throw a NotSupportedError on Django 1.8 if you used an empty Q() object in a filter
- Cascade deletions will now correctly batch object collection within the datastore query limits, fixing errors on deletion.
- Fixed missing `_deferred` attribute in Django models for versions >= 1.10
- Fixed an error when submitting an empty JSONFormField
- Fixed a bug where an error would be thrown if you loaded an entity with a JSONField that had non-JSON data, now the data is returned unaltered
- Fixed a bug where only("pk") wouldn't perform a keys_only query
- Dropped the deprecated patterns() from contrib.locking.urls
- Fixed a bug where search indexes weren't saved when they were generated in the local shell
- Fixed a bug where permissions wouldn't be created when using Django's PermissionsMixin on the datastore (for some reason)
- Fixed a bug where a user's username would be set to the string 'None' if username was not populated on an admin form
- Fixed `djangae.contrib.mappers.defer.defer_iteration` to allow inequality filters in querysets
- Fixed a bug in `djangae.contrib.mappers.defer.defer_iteration` where `_shard` would potentially ignore the first element of the queryset
- Fixed an incompatibility between appstats and the cloud storage backend due to RPC calls being made in the __init__ method
- Fixed a bug where it wasn't possible to add validators to djangae.fields.CharField
- Fixed a bug where entries in `RelatedSetField`s and `RelatedListField`s weren't being converted to the same type as the primary key of the model
- Fixed a bug where running tests would incorrectly load the real search stub before the test version
- Fixed a bug where IDs weren't reserved with the datastore allocator immediately and so could end up with a race-condition where an ID could be reused
- Fixed runserver port not being passed to devappserver

### Documentation:

- Improved documentation for `djangae.contrib.mappers.defer_iteration`.
- Changed the installation documentation to reflect the correct way to launch tests


## v0.9.8 (release date: 6th December 2016)

### New features & improvements:

- Cleaned up and refactored internal implementation of `SimulatedContentTypeManager`. Now also allows patching `ContentType` manager in migrations.
- Add ability to specify GAE target instance for remote command with `--app_id` flag
- When App Engine raises an `InvalidSenderError` when trying to send an email, Djangae now logs the 'from' address which is invalid (App Engine doesn't include it in the error).

### Bug fixes:

- Fixed an issue where Django Debug Toolbar would get a `UnicodeDecodeError` if a query contained a non-ascii character.
- Fixed an issue where getting and flushing a specific `TaskQueue` using the test stub (including when using `djangae.test.TestCase.process_task_queues`) would flush all task queues.
- Fixed a bug in our forced contenttypes migration
- Fixed `./manage.py runserver` not working with Django 1.10 and removed a RemovedInDjango110Warning message at startup.
- Restore `--nothreading` functionality to runserver (this went away when we dropped support for the old dev_appserver)
- Fixed a bug where the `dumpurls` command had stopped working due to subtle import changes.
- Utilise `get_serving_url` to get the correct url for serving images from Cloud Storage.
- Fixed a side effect of that ^ introduction of `get_serving_url` which would add an entity group to any transaction in which it was called (due to the Datastore read done by `get_serving_url`).
- Fixed fetching url for non images after introduction of `get_serving_url` call inside `CloudStorage` url method.
- Fixed fetching url for files after introduction of `get_serving_url` call inside `BlobstoreStorage` url method when file is bigger than 32MB.
- Fixed `gauth` middleware to update user email address if it gets changed


## v0.9.7 (release date: 11th August 2016)

### New features & improvements:

- Added support for Django 1.10.
- Changed the querying of `ListField` and `SetField`, which now works similiarly to PostgreSQL ArrayField. `isnull` lookup has been replaced with `isempty`, `exact` with `contains` and `in` with `overlap`. This is a breaking change, so stick to Djangae 0.9.6 or update your code.
- Made a slight efficiency improvement so that `my_queryset.filter(pk__in=other_queryset)` will use `other_queryset.values_list('pk')` rather than fetching the full objects.
- Added clearsessions view.

### Bug fixes:

- Fixed a circular import in djangae.db.utils.
- Fixed sandbox problem with non-final django versions in the testapp.
- Fixed a bug where the console URL stored in a mapreduce job's status entity was incorrect.

### Documentation:

- Added documentation about querying `ListField` and `SetField`.


## v0.9.6 (release date: 1st August 2016)

### New features & improvements:

- ALLOWED_HOSTS is now set to ("*",) by default as App Engine deals with routing and this prevents
  users being confused when their deployed app returns 400 responses.
- Added version string to `__init__`.
- Added an `--install_deps` flag to the `runtests.sh` script to allow triggering of dependency installation without having to delete the SDK folder.
- Added an `--install_sdk` flag to both the `runtests.sh` script and to the `install_deps.py` script in the bundled 'testapp'.
- The `count()` method on `ShardedCounterField` is deprecated because its function was ambiguous or misleading and was often mistakenly used instead of `value()`. It is replaced with a `shard_count()` method.
- It is now possible to have a per-app djangaeidx.yaml file which can be distributed. The indexes in this file
  are combined in memory with the ones from the project root's djangaeidx.yaml. This means that a user of your app
  will not be required to run queries to generate indexes or manually add them to their project file.
- Made a small performance improvement to avoid checking for changes to djangaeindx.yaml files when on production.

### Bug fixes:

- Fixed a regression that prevented precreated users from logging in when `DJANGAE_CREATE_UNKNOWN_USER` is False.
- Fixed a bug where the IntegrityError for a unique constraint violation could mention the wrong field(s).
- Changed the default value of `DJANGAE_CREATE_UNKNOWN_USER` to `True` to match the original behaviour.
- Fixed a bug where simulate contenttypes was required even on a SQL database
- Fixed a bug where filtering on an empty PK would result in an inequality filter being used
- Fixed a bug where making a projection query on time or datetime fields will return truncated values without microseconds
- Fixed a test which could intermittently fail (`test_ordering_on_sparse_field`).
- Fixed a bug where an empty upload_to argument to FileField would result in a broken "./" folder in Cloud Storage.
- Fixed an issue where pre-created users may not have been able to log in if the email address associated with their Google account differed in case to the email address saved in their pre-created User object.
- Made configuration changes to the bundled 'testapp' to allow the `runserver` command to work.
- Fixed a bug in the `install_deps.py` script in the bundled 'testapp' where it would always re-install the App Engine SDK, even if it already existed.

### Documentation:

- Added documentation for:
    - Creating users for gauth.
    - djangaeidx.yaml.
- Improved documentation for:
    - Installation
    - Transactions
    - JSONField
    - RelatedSetField
    - Running management commands locally and remotely
- Fixed incorrect documentation for:
    - The restrictions on projection queries.
- Removed "experimental" flag from the "namespaces" feature of the Datastore DB backend.

## v0.9.5 (release date: 6th June 2016)

### New features & improvements:

- Added the ability to pre-create users in the Django admin who can then log in via Google Accounts.  (Previously you could only pre-create users via the shell.)
- Added new `assert_login_required` and `assert_login_admin` methods to `djangae.test.TestCase`.
- Improved ordering of `sys.path` so that libraries in the application folder take precedence over libraries that are bundled with the SDK (with some hard-to-avoid exceptions).
- Added `djangae.contrib.locking`, for preventing simultaneous executing of functions or blocks of code.
- Moved and renamed several functions from `djangae.utils` to `djangae.environment`.
- Added new task utility functions: `is_in_task()`, `task_name()`, `task_queue_name()`, `task_retry_count()`.
- Extended runserver's file watcher patching to allow ignoring of directories.
- Add tasks utility functions to djangae.environment.
- Alias DatastorePaginator -> Paginator, and DatastorePage -> Page to be more like Django
- Moved `ContentType` patching to `djangae.contrib.contenttypes`. `DJANGAE_SIMULATE_CONTENTTYPES` setting has been removed, add `djangae.contrib.contenttypes` to `INSTALLED_APPS` instead. `djangae.contrib.contenttypes` needs to be after `django.contrib.contenttypes` in the `INSTALLED_APPS` order.
- Allow customization of which user data is synced in gauth `AuthenticationMiddleware`.
- Allow passing `on_change` callback run when ShardedCounter is changed.

### Bug fixes:

- Fixed `atomic` and `non_atomic` transaction decorators/context managers so that they can be called recursively.
- Fix `JSONField` behaviour in forms: it's properly validating JSON string before saving
it and returns json object, not string when accessed through `cleaned_data`.
- Fixing `ListFormField.clean` to return `[]` instead of `None` for empty values.
- Fix computed field `None` values.
- Made retrieving `blob-key` in `BlobstoreFileUploadHandler` easier by using `content_type_extra`. This removes
ugly hacks from before Django 1.7, and fixes issue with regex in `BlobstoreFileUploadHandler` not recognizing
filenames properly.
- Making auth backend catch race condition when creating a new user.
- Fix for `RelatedIterator` that fails when related iterated fields model is set as string.
- Ensure `MapReduceTask `uses the db returned by the application router(s) unless explicitly passed.
- Fixed bug with `__iexact` indexer where values containing underscores would not be correctly indexed.  (Existing objects will need to be re-saved to be correctly indexed.)
- Allow running Djangae tests with non-stable, non-master version of Django.

### Documentation:

- Added a note about `dumpurls` command in documentation
- Updated contributing documentation

## v0.9.4 (release date: 4th April 2016)

This is our first release bringing support for Django 1.9, and dropping support for 1.7.

If you're still using Django 1.7 in your project:
- Upgrade! 1.7 is no longer supported upstream either and has known security issues
- If you can't upgrade, either pin your requirements on 0.9.3 release, or use the 1-7-stable branch, which may receive small fixes if necessary.

### New features & improvements:

 - Added support for Django 1.9
 - The deletion query code has been rewritten entirely to use `DeleteAsync` and now tries to perform deletions in transactional batches of 25. This should result in improved performance but may introduce subtle changes in behaviour, please keep an eye out for issues. For more details take a look at the extensive comment in the `DeleteCommand` class for all the reasons why this is particularly tricky to get right and keep fast.
 - Refactored unique constrains to make them more robust and reliable, fixing edge cases that could cause duplication of unique values.
 - Refactored `InsertCommand` (related to the unique constrains), performance improvements.
 - The Google auth backend has been updated, and a new setting `DJANGAE_CREATE_UNKNOWN_USER` has been added. This replaces the previous settings `DJANGAE_FORCE_USER_PRE_CREATION` and `DJANGAE_ALLOW_USER_PRE_CREATION`.
  - For new projects, `DJANGAE_CREATE_UNKNOWN_USER` defaults to False, meaning you will have to create user objects in the database with matching email addresses to allow people to access your site. For existing projects, the auth backend will recognise the old auth-related settings.
  - If `DJANGAE_CREATE_UNKNOWN_USER=True` then a Django user object will be created automatically when a user accesses your site (if there is no matching user already).
 - Added support for `keep_parents=True` in concrete model inheritance
 - Added support for filters aside from exact on special lookups like `__month` or `__day`. So things like `datefield__month__gt=X` work now
 - Replaced `ensure_instance_included` with `ensure_instance_consistent`
 - Added `ensure_instances_consistent` for the multiple object case
 - Added option to pass `_target` argument to `defer_iteration` in mappers

### Bug fixes:

 - Fixed a bug when saving forms with a RelatedListField or RelatedSetField (#607)
 - JSONField fixes after removing SubfieldBase dependency - to_python added and default value not converted to string anymore

### Documentation:

 - Improvements to storage documentation
 - Replaced links in docs to use https version


## v0.9.3 (release date: 8th March 2016)

### New features & improvements:
- Added support for namespaces
- Refactored cache
- Added Djangae's `CharField` that limits the length by bytes, not characters.
- Improved exception message when encountering multiple inequality filters or uniqueness validation
- Now allowing to override `google_acl` option when uploading to Google Cloud Storage
- Added `BinaryField`
- Added documentation for storage backends
- Added `DJANGAE_IGNORE_REGEXES` settings that allows to only restart dev server for changes on specific filenames. In default, restart dev server only when a `.py`, `.html` or `.yaml` file changes
- Allow `MapReduceTask` tasks to be run on a specific task queue
- Added `ensure_instance_included` to `djangae.db.consistency`
- `djangae.contrib.gauth` now always add users with their emails lowercased
- Provided limited options for `on_delete` on `RelatedSetField` and `RelatedListField`
- Renamed `AppEngineUserAPI` to `AppEngineUserAPIBackend`

### Bug fixes:
- Special indexing now works on fields that are primary keys too
- Fixed a bug with special indexing of datetime fields, that now allows for `__year` or `__month` lookups
- Allow serializing queries containing non-ascii characters
- Don't parse floats as decimals, fixing a bug that causes them to be returned as strings after multiple saves
- `.distinct(x).values_list(x)` no longer cause an error due to the same column being projected twice
- Don't die in `allow_mode_write` if the tempfile module is unavailable
- Fix problems with querying on related fields
- Fixed bug when using `RelatedListField` on a form
- Don't allow ordering by a `TextField`
- Properly limiting number of results when excludes are used
- Allow migrations to work on gauth sql User model<|MERGE_RESOLUTION|>--- conflicted
+++ resolved
@@ -4,14 +4,11 @@
 
 - Add support for querying JSONFields in a similar way to the PostgreSQL JSONField
 - Allow special indexers to index `None` as well as remove unused index properties from the entity
-<<<<<<< HEAD
-- Improve the approx SQL representation of Datastore commands (update, delete etc.)
-=======
 - Added IDs to system check errors, allowing them to be silenced
 - Computed fields now allow the computing function to be passed as a string containing the name of a method, rather than the function object itself.
 - `ListField` and `SetField` can now still be pickled when a non-callable default is specified. This was preventing them being used
  in migrations.
->>>>>>> 07b8062f
+- Improve the approx SQL representation of Datastore commands (update, delete etc.)
 
 ### Bug fixes:
 
