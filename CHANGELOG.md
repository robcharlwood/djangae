## v0.9.11 (in development)

### New features & improvements:

- Backups made with `djangae.contrib.backup` are created in a new, time-stamped directory to make managing backups easier. Only `DJANGAE_BACKUP_ENABLED` is required, all other backup settings are optional and the default is to create backups in the default cloud storage bucket. See the backup docs for details.
- Add support for querying JSONFields in a similar way to the PostgreSQL JSONField
- Allow special indexers to index `None` as well as remove unused index properties from the entity
- Added IDs to system check errors, allowing them to be silenced
- Computed fields now allow the computing function to be passed as a string containing the name of a method, rather than the function object itself.
- `ListField` and `SetField` can now still be pickled when a non-callable default is specified. This was preventing them being used
 in migrations.
- Improve the approx SQL representation of Datastore commands (update, delete etc.)
- Default value for failure_behaviour in `process_task_queues` is now `RAISE_ERROR`. Tasks will no longer fail silently when processed using this method in unit tests.
- Add djangae.compat to handle SDK structural changes
- Added custom `FileField` and `ImageField` which accept an optional `url_field` argument to allow you to specify the name of another field on the model on which the URL to the file or image is cached.
- Add a ComputedNullBooleanField
- Updated the `sleuth` library in djangae.contrib
- Updated the csrf session check to respect Django's `CSRF_USE_SESSIONS` flag
- `djangae.utils.retry` now waits for 375ms by default before retrying to avoid excerbating contention (previous value of 100ms was far too low).
- `djangae.utils.retry` now accepts overriding the initial retry time with the `_initial_wait` kwarg.

### Bug fixes:

 - Fixed performance issues and bugs in the Djangae core paginator
 - Fix several issues with the test sandbox
 - Initialize the app_identity stub in the test sandbox
 - Replace `print()` statements with `logging.debug()` in all unittests
 - Silence stdout output during testing
 - Logging output silenced during `manage.py test` execution
 - Fix management command `--help` output
 - Create .editorconfig to ensure basic editor settings are consistent between users
 - Fix import error in SDK 1.9.60
 - Add .flake8 file to move towards enforcement code standard
 - Previously `instance.relatedlistfield.all()[0]` would retrieve all items before indexing, now it only grabs the first
 - Fixed `instance.relatedlistfield.values_list(...)` which would die with an error in 0.9.10 and earlier
 - Add missing `djangae/fields/allkeys-5.2.0.zip` file to `MANIFEST.in`
 - It was possible a `TypeError` would throw when calculating the ComputedCollationField value if the source value was unicode
 - Make `value_from_datadict` in `forms.fields.ListWidget` return None when the value provided is None as the existing comment describes. This prevents an exception when `save()` is called on a `ListWidget` whose value is `None`.
 - Fixed test to remove dependency on mock
 - Use '' as default namespace for memcache keys, instead of None.
 - Set a default app_id (`managepy`) so you can use use gcloud compatible app.yaml files (which cannot contain an app_id).  Override with --app_id
 - Restricted access to the `clearsessions` view to tasks and admins only
<<<<<<< HEAD
 - Fix unicode error when creating a SQL representation
=======
 - Fixed the `sleep()` time in `djangae.utils.retry` which was sleeping in `ns` rather than `ms`
>>>>>>> eac04898

## v0.9.10

### New features & improvements:

 - A new contrib app `djangae.contrib.processing.mapreduce` has been added to provide a Django-friendly API to mapreduce. The existing
   `djangae.contrib.mappers` API has been reimplemented in terms of `djangae.contrib.processing.mapreduce`
 - Add support for the latest App Engine SDK (1.9.51)
 - The default ports for the API server, admin server and blobstore service have changed to 8010, 8011, and 8012 respectively to avoid clashes with modules
 - Switched the default storage backend (in settings_base.py) to cloud storage. If you need to retain compatibility make sure you
 override the `DEFAULT_FILE_STORAGE` setting to point to `'djangae.storage.BlobstoreStorage'`.
 - Added AsyncMultiQuery as a replacement for Google's MultiQuery (which doesn't exist on Cloud Datastore).  This is the first step towards support for Cloud Datastore and therefore Flexible Environment.
 - Added a configurable memory limit to the context cache, limited the number of instances cached from query results and corrected `disable_cache` behaviour.
- Added support for running migrations on the Datastore using Django migrations.
- Added a test to confirm query slicing works correctly.
- Added `ComputedCollationField` to generate correct ordering for unicode strings.
- Changed CloudStorage and BlobstoreStorage storage backends to return HTTPS URLs for images (instead of the previous protocol-relative URLs).
- Implemented an entirely new means of storing the indexes for contains and icontains queries. **If you have existing
  entities which use the current indexing, you MUST set `DJANGAE_USE_LEGACY_CONTAINS_LOGIC = True` in your settings!!**
  This will be removed in the next release of Djangae so you'll need to re-save your entities with this setting set to False before upgrading (see [detailed release notes](docs/release_notes/0_9_10.md)).
- Added support for the 1.9.54 SDK
- Implemented a full application that can be deployed to production GAE for testing real-world scenarios against GCP environment
- Added `djangae.contrib.backup` app

### Bug fixes:

 - When running the local sandbox, if a port clash is detected then the next port will be used (this was broken before)
 - Accessing the Datastore from outside tests will no longer throw an error when using the test sandbox
 - Fix an error which occurred when a migrations module is not importable
 - The in-context cache is now reliably wiped when the testbed is initialized for each test.
 - Fixed an ImportError when the SDK is not on sys.path.
 - Fix issue where serialization of IterableFields resulted in invalid JSON
 - Updated the documenation to say that DJANGAE_CREATE_UNKNOWN_USER defaults to True.
 - Fixed a hard requirement on PIL/Pillow when running the tests. Now, the images stub will not be available if Pillow isn't installed.
 - os.environ is now correctly updated with task headers when using process_task_queues in tests
 - process_task_queues can now be controlled by passing the `failure_behaviour` argument as appropriate
 - process_task_queues will no longer propagate exceptions from tasks, instead use the `failure_behaviour` to control what happens
   if an exception occurs in a task
 - Ensure that the order of values in a RelatedListField are respected when updated via a form.
 - Make mapreduce optional again (#926).
 - Fixed a bug where filter(pk__gt=0) would return no results, rather than all of them
 - We no longer truncate string keys automatically and the max string key length is now the Datastore supported 1500 bytes
 - Fixed AsyncMultiQuery offset and limiting

## v0.9.9 (release date: 27th March 2017)

### New features & improvements:

- Added preliminary support for Django 1.11 (not yet released, don't upgrade yet!)
- The system check for session_csrf now works with the MIDDLEWARE setting when using Django >= 1.10.
- System check for deferred builtin which should always be switched off.
- Implemented weak (memcache) locking to contrib.locking
- The `disable_cache` decorator now wraps the returned function with functools.wraps
- `prefetch_related()` now works on RelatedListField and RelatedSetField
- Added a test for Model.objects.none().filter(pk=xyz) type filters
- Use `user.is_authenticated` instead of `user.is_authenticated()` when using Django >= 1.10.
- Added `max_length` and `min_length` validation support to `ListField`, `SetField`, `RelatedListField` and `RelatedSetField`.
- Moved checks verifying csrf, csp and template loader configuration from djangae-scaffold into Djangae.
- Renamed `contrib.gauth.datastore` and `contrib.gauth.sql` to `contrib.gauth_datastore` and `contrib.gauth_sql` respectively.
    - This change requires you to update your settings to reference the new app names.
    - The old names still work for now but will trigger deprecation warnings.
    - DB table names for Datastore-based models have not changed.  DB table name for the SQL User model has changed, but wasn't entirely usable before anyway.
- Moved everything from `contrib.gauth.common.*` to the parent `contrib.gauth` module.  I.e. removed the `.common` part.
    - This change requires you to update your application to reference/import from the new paths.
    - The old paths still work for now but will trigger deprecation warnings.
- Cleaned up the query fetching code to be more readable. Moved where result fetching happens to be inline with other backends, which makes Django Debug Toolbar query profiling output correct
- Cleaned up app_id handling in --sandbox management calls
- The default GCS bucket name is now cached when first read, saving on RPC calls
- Updated `AppEngineSecurityMiddleware` to work with Django >= 1.10
- Added a test for prefetching via RelatedSetField/RelatedListField. Cleaned up some related code.
- Allow the sandbox argument to be at any position.
- Added some tests for the management command code.
- Added a test to prove that the ordering specified on a model's `_meta` is used for pagination, when no custom order has been specified on the query set.
- Added a `@task_or_admin_only` decorator to `djangae.environment` to allow restricting views to tasks (including crons) or admins of the application.

### Bug fixes:

- Fixed a minor bug where entities were still added to memcache (but not fetched from it) with `DJANGAE_CACHE_ENABLED=False`.  This fix now allows disabling the cache to be a successful workaround for https://code.google.com/p/googleappengine/issues/detail?id=7876.
- Fixed a bug where entities could still be fetched from memcache with `DJANGAE_CACHE_ENABLED=False` when saving in a transaction or deleting them.
- Fixed overlap filtering on RelatedListField and RelatedSetField (Thanks Grzes!)
- Fixed various issues with `djangae.contrib.mappers.defer_iteration`, so that it no longers gets stuck deferring tasks or hitting memory limit errors when uses on large querysets.
- Fixed an issue where having a ForeignKey to a ContentType would cause an issue when querying due to the large IDs produced by djangae.contrib.contenttypes's SimulatedContentTypesManager.
- Fix a problem with query parsing which would throw a NotSupportedError on Django 1.8 if you used an empty Q() object in a filter
- Cascade deletions will now correctly batch object collection within the datastore query limits, fixing errors on deletion.
- Fixed missing `_deferred` attribute in Django models for versions >= 1.10
- Fixed an error when submitting an empty JSONFormField
- Fixed a bug where an error would be thrown if you loaded an entity with a JSONField that had non-JSON data, now the data is returned unaltered
- Fixed a bug where only("pk") wouldn't perform a keys_only query
- Dropped the deprecated patterns() from contrib.locking.urls
- Fixed a bug where search indexes weren't saved when they were generated in the local shell
- Fixed a bug where permissions wouldn't be created when using Django's PermissionsMixin on the datastore (for some reason)
- Fixed a bug where a user's username would be set to the string 'None' if username was not populated on an admin form
- Fixed `djangae.contrib.mappers.defer.defer_iteration` to allow inequality filters in querysets
- Fixed a bug in `djangae.contrib.mappers.defer.defer_iteration` where `_shard` would potentially ignore the first element of the queryset
- Fixed an incompatibility between appstats and the cloud storage backend due to RPC calls being made in the __init__ method
- Fixed a bug where it wasn't possible to add validators to djangae.fields.CharField
- Fixed a bug where entries in `RelatedSetField`s and `RelatedListField`s weren't being converted to the same type as the primary key of the model
- Fixed a bug where running tests would incorrectly load the real search stub before the test version
- Fixed a bug where IDs weren't reserved with the datastore allocator immediately and so could end up with a race-condition where an ID could be reused
- Fixed runserver port not being passed to devappserver

### Documentation:

- Improved documentation for `djangae.contrib.mappers.defer_iteration`.
- Changed the installation documentation to reflect the correct way to launch tests


## v0.9.8 (release date: 6th December 2016)

### New features & improvements:

- Cleaned up and refactored internal implementation of `SimulatedContentTypeManager`. Now also allows patching `ContentType` manager in migrations.
- Add ability to specify GAE target instance for remote command with `--app_id` flag
- When App Engine raises an `InvalidSenderError` when trying to send an email, Djangae now logs the 'from' address which is invalid (App Engine doesn't include it in the error).

### Bug fixes:

- Fixed an issue where Django Debug Toolbar would get a `UnicodeDecodeError` if a query contained a non-ascii character.
- Fixed an issue where getting and flushing a specific `TaskQueue` using the test stub (including when using `djangae.test.TestCase.process_task_queues`) would flush all task queues.
- Fixed a bug in our forced contenttypes migration
- Fixed `./manage.py runserver` not working with Django 1.10 and removed a RemovedInDjango110Warning message at startup.
- Restore `--nothreading` functionality to runserver (this went away when we dropped support for the old dev_appserver)
- Fixed a bug where the `dumpurls` command had stopped working due to subtle import changes.
- Utilise `get_serving_url` to get the correct url for serving images from Cloud Storage.
- Fixed a side effect of that ^ introduction of `get_serving_url` which would add an entity group to any transaction in which it was called (due to the Datastore read done by `get_serving_url`).
- Fixed fetching url for non images after introduction of `get_serving_url` call inside `CloudStorage` url method.
- Fixed fetching url for files after introduction of `get_serving_url` call inside `BlobstoreStorage` url method when file is bigger than 32MB.
- Fixed `gauth` middleware to update user email address if it gets changed


## v0.9.7 (release date: 11th August 2016)

### New features & improvements:

- Added support for Django 1.10.
- Changed the querying of `ListField` and `SetField`, which now works similiarly to PostgreSQL ArrayField. `isnull` lookup has been replaced with `isempty`, `exact` with `contains` and `in` with `overlap`. This is a breaking change, so stick to Djangae 0.9.6 or update your code.
- Made a slight efficiency improvement so that `my_queryset.filter(pk__in=other_queryset)` will use `other_queryset.values_list('pk')` rather than fetching the full objects.
- Added clearsessions view.

### Bug fixes:

- Fixed a circular import in djangae.db.utils.
- Fixed sandbox problem with non-final django versions in the testapp.
- Fixed a bug where the console URL stored in a mapreduce job's status entity was incorrect.

### Documentation:

- Added documentation about querying `ListField` and `SetField`.


## v0.9.6 (release date: 1st August 2016)

### New features & improvements:

- ALLOWED_HOSTS is now set to ("*",) by default as App Engine deals with routing and this prevents
  users being confused when their deployed app returns 400 responses.
- Added version string to `__init__`.
- Added an `--install_deps` flag to the `runtests.sh` script to allow triggering of dependency installation without having to delete the SDK folder.
- Added an `--install_sdk` flag to both the `runtests.sh` script and to the `install_deps.py` script in the bundled 'testapp'.
- The `count()` method on `ShardedCounterField` is deprecated because its function was ambiguous or misleading and was often mistakenly used instead of `value()`. It is replaced with a `shard_count()` method.
- It is now possible to have a per-app djangaeidx.yaml file which can be distributed. The indexes in this file
  are combined in memory with the ones from the project root's djangaeidx.yaml. This means that a user of your app
  will not be required to run queries to generate indexes or manually add them to their project file.
- Made a small performance improvement to avoid checking for changes to djangaeindx.yaml files when on production.

### Bug fixes:

- Fixed a regression that prevented precreated users from logging in when `DJANGAE_CREATE_UNKNOWN_USER` is False.
- Fixed a bug where the IntegrityError for a unique constraint violation could mention the wrong field(s).
- Changed the default value of `DJANGAE_CREATE_UNKNOWN_USER` to `True` to match the original behaviour.
- Fixed a bug where simulate contenttypes was required even on a SQL database
- Fixed a bug where filtering on an empty PK would result in an inequality filter being used
- Fixed a bug where making a projection query on time or datetime fields will return truncated values without microseconds
- Fixed a test which could intermittently fail (`test_ordering_on_sparse_field`).
- Fixed a bug where an empty upload_to argument to FileField would result in a broken "./" folder in Cloud Storage.
- Fixed an issue where pre-created users may not have been able to log in if the email address associated with their Google account differed in case to the email address saved in their pre-created User object.
- Made configuration changes to the bundled 'testapp' to allow the `runserver` command to work.
- Fixed a bug in the `install_deps.py` script in the bundled 'testapp' where it would always re-install the App Engine SDK, even if it already existed.

### Documentation:

- Added documentation for:
    - Creating users for gauth.
    - djangaeidx.yaml.
- Improved documentation for:
    - Installation
    - Transactions
    - JSONField
    - RelatedSetField
    - Running management commands locally and remotely
- Fixed incorrect documentation for:
    - The restrictions on projection queries.
- Removed "experimental" flag from the "namespaces" feature of the Datastore DB backend.

## v0.9.5 (release date: 6th June 2016)

### New features & improvements:

- Added the ability to pre-create users in the Django admin who can then log in via Google Accounts.  (Previously you could only pre-create users via the shell.)
- Added new `assert_login_required` and `assert_login_admin` methods to `djangae.test.TestCase`.
- Improved ordering of `sys.path` so that libraries in the application folder take precedence over libraries that are bundled with the SDK (with some hard-to-avoid exceptions).
- Added `djangae.contrib.locking`, for preventing simultaneous executing of functions or blocks of code.
- Moved and renamed several functions from `djangae.utils` to `djangae.environment`.
- Added new task utility functions: `is_in_task()`, `task_name()`, `task_queue_name()`, `task_retry_count()`.
- Extended runserver's file watcher patching to allow ignoring of directories.
- Add tasks utility functions to djangae.environment.
- Alias DatastorePaginator -> Paginator, and DatastorePage -> Page to be more like Django
- Moved `ContentType` patching to `djangae.contrib.contenttypes`. `DJANGAE_SIMULATE_CONTENTTYPES` setting has been removed, add `djangae.contrib.contenttypes` to `INSTALLED_APPS` instead. `djangae.contrib.contenttypes` needs to be after `django.contrib.contenttypes` in the `INSTALLED_APPS` order.
- Allow customization of which user data is synced in gauth `AuthenticationMiddleware`.
- Allow passing `on_change` callback run when ShardedCounter is changed.

### Bug fixes:

- Fixed `atomic` and `non_atomic` transaction decorators/context managers so that they can be called recursively.
- Fix `JSONField` behaviour in forms: it's properly validating JSON string before saving
it and returns json object, not string when accessed through `cleaned_data`.
- Fixing `ListFormField.clean` to return `[]` instead of `None` for empty values.
- Fix computed field `None` values.
- Made retrieving `blob-key` in `BlobstoreFileUploadHandler` easier by using `content_type_extra`. This removes
ugly hacks from before Django 1.7, and fixes issue with regex in `BlobstoreFileUploadHandler` not recognizing
filenames properly.
- Making auth backend catch race condition when creating a new user.
- Fix for `RelatedIterator` that fails when related iterated fields model is set as string.
- Ensure `MapReduceTask `uses the db returned by the application router(s) unless explicitly passed.
- Fixed bug with `__iexact` indexer where values containing underscores would not be correctly indexed.  (Existing objects will need to be re-saved to be correctly indexed.)
- Allow running Djangae tests with non-stable, non-master version of Django.

### Documentation:

- Added a note about `dumpurls` command in documentation
- Updated contributing documentation

## v0.9.4 (release date: 4th April 2016)

This is our first release bringing support for Django 1.9, and dropping support for 1.7.

If you're still using Django 1.7 in your project:
- Upgrade! 1.7 is no longer supported upstream either and has known security issues
- If you can't upgrade, either pin your requirements on 0.9.3 release, or use the 1-7-stable branch, which may receive small fixes if necessary.

### New features & improvements:

 - Added support for Django 1.9
 - The deletion query code has been rewritten entirely to use `DeleteAsync` and now tries to perform deletions in transactional batches of 25. This should result in improved performance but may introduce subtle changes in behaviour, please keep an eye out for issues. For more details take a look at the extensive comment in the `DeleteCommand` class for all the reasons why this is particularly tricky to get right and keep fast.
 - Refactored unique constrains to make them more robust and reliable, fixing edge cases that could cause duplication of unique values.
 - Refactored `InsertCommand` (related to the unique constrains), performance improvements.
 - The Google auth backend has been updated, and a new setting `DJANGAE_CREATE_UNKNOWN_USER` has been added. This replaces the previous settings `DJANGAE_FORCE_USER_PRE_CREATION` and `DJANGAE_ALLOW_USER_PRE_CREATION`.
  - For new projects, `DJANGAE_CREATE_UNKNOWN_USER` defaults to False, meaning you will have to create user objects in the database with matching email addresses to allow people to access your site. For existing projects, the auth backend will recognise the old auth-related settings.
  - If `DJANGAE_CREATE_UNKNOWN_USER=True` then a Django user object will be created automatically when a user accesses your site (if there is no matching user already).
 - Added support for `keep_parents=True` in concrete model inheritance
 - Added support for filters aside from exact on special lookups like `__month` or `__day`. So things like `datefield__month__gt=X` work now
 - Replaced `ensure_instance_included` with `ensure_instance_consistent`
 - Added `ensure_instances_consistent` for the multiple object case
 - Added option to pass `_target` argument to `defer_iteration` in mappers

### Bug fixes:

 - Fixed a bug when saving forms with a RelatedListField or RelatedSetField (#607)
 - JSONField fixes after removing SubfieldBase dependency - to_python added and default value not converted to string anymore

### Documentation:

 - Improvements to storage documentation
 - Replaced links in docs to use https version


## v0.9.3 (release date: 8th March 2016)

### New features & improvements:
- Added support for namespaces
- Refactored cache
- Added Djangae's `CharField` that limits the length by bytes, not characters.
- Improved exception message when encountering multiple inequality filters or uniqueness validation
- Now allowing to override `google_acl` option when uploading to Google Cloud Storage
- Added `BinaryField`
- Added documentation for storage backends
- Added `DJANGAE_IGNORE_REGEXES` settings that allows to only restart dev server for changes on specific filenames. In default, restart dev server only when a `.py`, `.html` or `.yaml` file changes
- Allow `MapReduceTask` tasks to be run on a specific task queue
- Added `ensure_instance_included` to `djangae.db.consistency`
- `djangae.contrib.gauth` now always add users with their emails lowercased
- Provided limited options for `on_delete` on `RelatedSetField` and `RelatedListField`
- Renamed `AppEngineUserAPI` to `AppEngineUserAPIBackend`

### Bug fixes:
- Special indexing now works on fields that are primary keys too
- Fixed a bug with special indexing of datetime fields, that now allows for `__year` or `__month` lookups
- Allow serializing queries containing non-ascii characters
- Don't parse floats as decimals, fixing a bug that causes them to be returned as strings after multiple saves
- `.distinct(x).values_list(x)` no longer cause an error due to the same column being projected twice
- Don't die in `allow_mode_write` if the tempfile module is unavailable
- Fix problems with querying on related fields
- Fixed bug when using `RelatedListField` on a form
- Don't allow ordering by a `TextField`
- Properly limiting number of results when excludes are used
- Allow migrations to work on gauth sql User model<|MERGE_RESOLUTION|>--- conflicted
+++ resolved
@@ -40,11 +40,8 @@
  - Use '' as default namespace for memcache keys, instead of None.
  - Set a default app_id (`managepy`) so you can use use gcloud compatible app.yaml files (which cannot contain an app_id).  Override with --app_id
  - Restricted access to the `clearsessions` view to tasks and admins only
-<<<<<<< HEAD
+ - Fixed the `sleep()` time in `djangae.utils.retry` which was sleeping in `ns` rather than `ms`
  - Fix unicode error when creating a SQL representation
-=======
- - Fixed the `sleep()` time in `djangae.utils.retry` which was sleeping in `ns` rather than `ms`
->>>>>>> eac04898
 
 ## v0.9.10
 
