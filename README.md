# Djangae

The sexiest way to run Django on Google App Engine.

Djangae (djan-gee) is a Django app that allows you to run Django applications on Google App Engine, including (if you
want to) using Django's models with the App Engine Datastore as the underlying database.

<<<<<<< HEAD
**Note: Djangae is under heavy development, stability is not guaranteed. A 1.0 release will happen when it's ready**
=======
https://potatolondon.github.io/djangae/
https://github.com/potatolondon/djangae
>>>>>>> a67c3a0f

## Features

* A WSGI middleware that provides a clean way via which your Django app is plugged into App Engine.
* A hook to allow App Engine's deferred tasks and mapreduce handlers to run through the same environment.
* The ability to use use the Datastore as the database for Django's models.  See **The Database Backend** for details.
  You can also use App Engine's NDB, or you can use Google Cloud SQL (via the standard django MySQL backend) instead of
  or along side the Datastore. Or use all 3!
* `djangae.contrib.auth` which provides a custom user model, auth backend and middleware that makes django.contrib.auth
  work on the datastore (i.e. without Many-To-Many relationships).
* A `runserver` command which fires up the App Engine SDK to serve your app (while still using Django's code reloading).
* The ability to run management commands locally or on the remote App Engine Datastore.
* A `shell` command that correctly sets up the environment/database. (Note, we should support this set up for any
  custom commands as well, see TODO.md).

## Supported Django Versions

The intention is always to support the last two versions of Django, although older versions may work. Currently only
Django 1.6 is supported, but 1.7 support is in the pipeline.

## The Database Backend

Previously, in order to use Django's ORM with the App Engine Datastore, django-nonrel was required, along with
djangoappengine. That's now changed. With Djangae you can use vanilla Django with the Datastore. Heavily inspired by
djangoappengine (thanks Waldemar!) Djangae provides an intelligent database backend that allows vanilla Django to be
used, and makes use of many of the Datastore's speed and efficiency features such as projection queries.

Here's the full list of magic:

* Database-level enforcement of `unique` and `unique_together` constraints.
* A transparent caching layer for queries which return a single result (`.get` or any query filtering on a unique field
  or unique-together fields). This helps to avoid Datastore
  [consistency issues](https://developers.google.com/appengine/docs/python/datastore/structuring_for_strong_consistency_).
* Automatic creation of additional index fields containing pre-manipulated values, so that queries such as `__iexact`
  work out of the box. These index fields are created automatically when you use the queries.  Use
  `settings.GENERATE_SPECIAL_INDEXES_DURING_TESTING` to control whether that automatic creation happens during tests.
* Support for queries which weren't possible with djangoappengine, such as OR queries using `Q` objects.
* A `ListField` which provides a "normal" django model field for storing lists (a feature of the Datastore).


### What Can't It Do?

Due to the limitations of the App Engine Datastore (it being a non-relational database for a start), there are some
things which you still can't do with the Django ORM when using the djangae backend.  The easiest way to find these out
is to just build your app and look out for the `NotSupportedError` exceptions.  But if you don't like surprises, here's
a quick list:

* `ManyToManyField` - a non-relational database simply can't do these (or not efficiently).  However, you can probably
  solve these kind of problems using djangae's `ListField`.  We may even create a many-to-many replacement based on
  that in the future.
* `__in` queries with more than 30 values.  This is a limitation of the Datastore.  You can filter for up to 500 values
  on the primary key field though.
* More than one inequality filter, i.e. you can't do `.exclude(a=1, b=2)`.  This is a limitation of the Datastore.
* Transactions.  The Datastore has transactions, but they are not "normal" transactions in the SQL sense. Transactions
  should be done using `google.appengine.api.datastore.RunInTransaction`.


### Other Considerations

When using the Datastore you should bear in mind its capabilities and limitations. While Djangae allows you to run
Django on the Datastore, it doesn't turn the Datastore into a relational database. There are things which the
datastore is good at (e.g. handling huge bandwidth of reads and writes) and things which it isn't good at
(e.g. counting). Djangae is not a substitute for knowing how to use the
[Datastore](https://developers.google.com/appengine/docs/python/datastore/).


# How do I use this thing?

 * Create up your App Engine project as usual (with app.yaml, etc).
 * Create your django project (with settings.py, wsgi.py, etc and place it inside your App Engine project).
 * Put the djangae on the path somewhere.
 * Add djangae to `INSTALLED_APPS`.
 * At the top of your settings, insert the following line: `from djangae.settings_base import *` - this sets up some
   default settings.
 * In app.yaml, add your preferred version of `django` to the `libraries` section, or include the library in your
   project folder if you'd rather.
   [Docs](https://developers.google.com/appengine/docs/python/config/appconfig#Python_app_yaml_Configuring_libraries).
 * In app.yaml add the following handlers:

    ```yml
    - url: /_ah/(mapreduce|queue|warmup).*
      script: YOUR_DJANGO_APP.wsgi.application
      login: admin

    - url: /.*
      script: YOUR_DJANGO_APP.wsgi.application
    ```

 * You may also want to add `- ^\.gaedata` to the `skip_files` section in app.yaml, as that's where the local
   development Datastore data is located.
 * Make your manage.py look something like this:

    ```python
    if __name__ == "__main__":
        os.environ.setdefault("DJANGO_SETTINGS_MODULE", "myapp.settings")

        from djangae.core.management import execute_from_command_line

        execute_from_command_line(sys.argv)
    ```

 * Use the Djangae WSGI handler in your wsgi.py, something like

    ```python
    from django.core.wsgi import get_wsgi_application

    from djangae.wsgi import DjangaeApplication

    application = DjangaeApplication(get_wsgi_application())
    ```

 * Add the following to your URL handler: `url(r'^_ah/', include('djangae.urls'))`


## Local/remote management commands

If you set your manage.py up as described above, djangae will allow you to run management commands locally or
remotely, by specifying a `--sandbox`. Eg.

  ```
  ./manage.py --sandbox=local shell   # Starts a shell locally (the default)
  ./manage.py --sandbox=remote shell  # Starts a shell using the remote datastore
  ```

With no arguments, management commands are run locally.

## djangae.contrib.auth

This includes a custom user model, auth backend and middleware that makes django.contrib.auth work on the datastore.

To use, do the following:

 - At the bottom of your settings.py add: from djangae.contrib.auth.settings import * (this sets up the auth backend,
   login url and custom user model)
 - Replace 'django.contrib.auth.middleware.AuthenticationMiddleware' with
   'djangae.contrib.auth.middleware.AuthenticationMiddleware'
 - Add 'djangae.contrib.auth' to INSTALLED_APPS probably after 'django.contrib.auth'


## Using other databases

You can use Google Cloud SQL or sqlite (locally) instead of or along side the Datastore.

Note that the Database backend and settings for the Datastore remain the same whether you're in local development on on
App Engine Production, djanagae switches between the SDK and the production datastore appropriately.  However, with
Cloud SQL you will need to switch the settings yourself, otherwise you could find yourself developing on your
live database!

Here's an example of how your `DATABASES` might look in settings.py if you're using both Cloud SQL and the Datastore.

    ```python
    from djangae.utils import on_production

    DATABASES = {
        'default': {
            'ENGINE': 'djangae.db.backends.appengine'
        }
    }

    if on_production():
        DATABASES['sql'] = {
            'ENGINE': 'django.db.backends.mysql',
            'HOST': '/cloudsql/YOUR_GOOGLE_CLOUD_PROJECT:YOUR_INSTANCE_NAME',
            'NAME': 'YOUR_DATABASE_NAME',
            'USER': 'root',
        }
    else:
        DATABASES['sql'] = {
            'ENGINE': 'django.db.backends.sqlite3',
            'NAME': 'development.sqlite3'
        }
    ```

See the Google documentation for more information on connecting to Cloud SQL via the
[MySQL client](https://developers.google.com/cloud-sql/docs/mysql-client) and from
[external applications](https://developers.google.com/cloud-sql/docs/external).

## Contributing

Contributions are accepted via pull request and will be reviewed as soon as possible. If you have access to master, please do not commit directly! Pull requests only!<|MERGE_RESOLUTION|>--- conflicted
+++ resolved
@@ -5,12 +5,10 @@
 Djangae (djan-gee) is a Django app that allows you to run Django applications on Google App Engine, including (if you
 want to) using Django's models with the App Engine Datastore as the underlying database.
 
-<<<<<<< HEAD
-**Note: Djangae is under heavy development, stability is not guaranteed. A 1.0 release will happen when it's ready**
-=======
 https://potatolondon.github.io/djangae/
 https://github.com/potatolondon/djangae
->>>>>>> a67c3a0f
+
+**Note: Djangae is under heavy development, stability is not guaranteed. A 1.0 release will happen when it's ready**
 
 ## Features
 
